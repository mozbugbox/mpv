--- conflicted
+++ resolved
@@ -108,35 +108,8 @@
 SRCS_COMMON-$(JPEG)                  += libmpcodecs/vd_ijpg.c
 SRCS_COMMON-$(LADSPA)                += libaf/af_ladspa.c
 SRCS_COMMON-$(LIBA52)                += libmpcodecs/ad_liba52.c
-<<<<<<< HEAD
-SRCS_LIBA52_INTERNAL                 += liba52/crc.c \
-                                        liba52/resample.c \
-                                        liba52/bit_allocate.c \
-                                        liba52/bitstream.c \
-                                        liba52/downmix.c \
-                                        liba52/imdct.c \
-                                        liba52/parse.c \
-
-SRCS_COMMON-$(LIBA52_INTERNAL)       += $(SRCS_LIBA52_INTERNAL)
-
 SRCS_COMMON-$(LIBASS)                += ass_mp.c \
                                         libmpcodecs/vf_ass.c \
-=======
-SRCS_COMMON-$(LIBASS)                += libmpcodecs/vf_ass.c \
-                                        libass/ass_mp.c \
-
-SRCS_COMMON-$(LIBASS_INTERNAL)       += libass/ass.c \
-                                        libass/ass_bitmap.c \
-                                        libass/ass_cache.c \
-                                        libass/ass_drawing.c \
-                                        libass/ass_font.c \
-                                        libass/ass_fontconfig.c \
-                                        libass/ass_library.c \
-                                        libass/ass_parse.c \
-                                        libass/ass_render.c \
-                                        libass/ass_strtod.c \
-                                        libass/ass_utils.c \
->>>>>>> 8c9cb24a
 
 SRCS_COMMON-$(LIBAVCODEC)            += av_opts.c \
                                         libaf/af_lavcac3enc.c \
