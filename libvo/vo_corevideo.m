/*
 * CoreVideo video output driver
 * Copyright (c) 2005 Nicolas Plourde <nicolasplourde@gmail.com>
 *
 * This file is part of MPlayer.
 *
 * MPlayer is free software; you can redistribute it and/or modify
 * it under the terms of the GNU General Public License as published by
 * the Free Software Foundation; either version 2 of the License, or
 * (at your option) any later version.
 *
 * MPlayer is distributed in the hope that it will be useful,
 * but WITHOUT ANY WARRANTY; without even the implied warranty of
 * MERCHANTABILITY or FITNESS FOR A PARTICULAR PURPOSE.  See the
 * GNU General Public License for more details.
 *
 * You should have received a copy of the GNU General Public License along
 * with MPlayer; if not, write to the Free Software Foundation, Inc.,
 * 51 Franklin Street, Fifth Floor, Boston, MA 02110-1301 USA.
 */

#import "vo_corevideo.h"
#include <sys/types.h>
#include <sys/ipc.h>
#include <sys/mman.h>
#include <unistd.h>
#include <CoreServices/CoreServices.h>
//special workaround for Apple bug #6267445
//(OSServices Power API disabled in OSServices.h for 64bit systems)
#ifndef __POWER__
#include <CoreServices/../Frameworks/OSServices.framework/Headers/Power.h>
#endif

//MPLAYER
#include "config.h"
#include "fastmemcpy.h"
#include "video_out.h"
#include "video_out_internal.h"
#include "aspect.h"
#include "mp_msg.h"
#include "m_option.h"
#include "mp_fifo.h"
#include "libvo/sub.h"
#include "subopt-helper.h"

#include "input/input.h"
#include "input/mouse.h"

#include "osdep/keycodes.h"
<<<<<<< HEAD
#include "mp_fifo.h"
=======
#include "osx_common.h"
>>>>>>> dcfd043e

//Cocoa
NSDistantObject *mplayerosxProxy;
id <MPlayerOSXVOProto> mplayerosxProto;
MPlayerOpenGLView *mpGLView;
NSAutoreleasePool *autoreleasepool;
OSType pixelFormat;

//shared memory
BOOL shared_buffer = false;
#define DEFAULT_BUFFER_NAME "mplayerosx"
static char *buffer_name;

//Screen
int screen_id = -1;
NSRect screen_frame;
NSScreen *screen_handle;
NSArray *screen_array;

//image
unsigned char *image_data;
// For double buffering
static uint8_t image_page = 0;
static unsigned char *image_datas[2];

static uint32_t image_width;
static uint32_t image_height;
static uint32_t image_depth;
static uint32_t image_bytes;
static uint32_t image_format;

//vo
static int isFullscreen;
static int isOntop;
static int isRootwin;
<<<<<<< HEAD
static float old_movie_aspect;
=======
>>>>>>> dcfd043e
extern int enable_mouse_movements;

static float winAlpha = 1;
static int int_pause = 0;

static BOOL isLeopardOrLater;

static vo_info_t info =
{
	"Mac OS X Core Video",
	"corevideo",
	"Nicolas Plourde <nicolas.plourde@gmail.com>",
	""
};

LIBVO_EXTERN(corevideo)

static void draw_alpha(int x0, int y0, int w, int h, unsigned char *src, unsigned char *srca, int stride)
{
	switch (image_format)
	{
		case IMGFMT_RGB32:
			vo_draw_alpha_rgb32(w,h,src,srca,stride,image_data+4*(y0*image_width+x0),4*image_width);
			break;
		case IMGFMT_YUY2:
			vo_draw_alpha_yuy2(w,h,src,srca,stride,image_data + (x0 + y0 * image_width) * 2,image_width*2);
			break;
	}
}

static void update_screen_info(void)
{
	screen_array = [NSScreen screens];
	if(screen_id < (int)[screen_array count])
	{
		screen_handle = [screen_array objectAtIndex:(screen_id < 0 ? 0 : screen_id)];
	}
	else
	{
		mp_msg(MSGT_VO, MSGL_INFO, "[vo_corevideo] Device ID %d does not exist, falling back to main device\n", screen_id);
		screen_handle = [screen_array objectAtIndex:0];
		screen_id = -1;
	}

	screen_frame = ![mpGLView window] || screen_id >= 0 ? [screen_handle frame] : [[[mpGLView window] screen] frame];
	vo_screenwidth = screen_frame.size.width;
	vo_screenheight = screen_frame.size.height;
	xinerama_x = xinerama_y = 0;
	aspect_save_screenres(vo_screenwidth, vo_screenheight);
}

static void free_file_specific(void)
{
	if(shared_buffer)
	{
		[mplayerosxProto stop];
		mplayerosxProto = nil;
		[mplayerosxProxy release];
		mplayerosxProxy = nil;

		if (munmap(image_data, image_width*image_height*image_bytes) == -1)
			mp_msg(MSGT_VO, MSGL_FATAL, "[vo_corevideo] uninit: munmap failed. Error: %s\n", strerror(errno));

		if (shm_unlink(buffer_name) == -1)
			mp_msg(MSGT_VO, MSGL_FATAL, "[vo_corevideo] uninit: shm_unlink failed. Error: %s\n", strerror(errno));
    } else {
        free(image_datas[0]);
        if (vo_doublebuffering)
            free(image_datas[1]);
        image_datas[0] = NULL;
        image_datas[1] = NULL;
        image_data = NULL;
    }
}

static int config(uint32_t width, uint32_t height, uint32_t d_width, uint32_t d_height, uint32_t flags, char *title, uint32_t format)
{
	free_file_specific();
	config_movie_aspect((float)d_width/d_height);

	vo_dwidth  = d_width  *= mpGLView->winSizeMult;
	vo_dheight = d_height *= mpGLView->winSizeMult;

	//misc mplayer setup
	image_width = width;
	image_height = height;
	switch (image_format)
	{
		case IMGFMT_BGR32:
		case IMGFMT_RGB32:
			image_depth = 32;
			break;
		case IMGFMT_YUY2:
			image_depth = 16;
			break;
	}
	image_bytes = (image_depth + 7) / 8;

	if(!shared_buffer)
	{
		image_data = malloc(image_width*image_height*image_bytes);
		image_datas[0] = image_data;
		if (vo_doublebuffering)
			image_datas[1] = malloc(image_width*image_height*image_bytes);
		image_page = 0;

		vo_fs = flags & VOFLAG_FULLSCREEN;

		//config OpenGL View
		[mpGLView config];
		[mpGLView reshape];
	}
	else
	{
		int shm_fd;
		mp_msg(MSGT_VO, MSGL_INFO, "[vo_corevideo] writing output to a shared buffer "
				"named \"%s\"\n",buffer_name);

		// create shared memory
		shm_fd = shm_open(buffer_name, O_CREAT | O_RDWR, S_IRUSR | S_IWUSR);
		if (shm_fd == -1)
		{
			mp_msg(MSGT_VO, MSGL_FATAL,
				   "[vo_corevideo] failed to open shared memory. Error: %s\n", strerror(errno));
			return 1;
		}


		if (ftruncate(shm_fd, image_width*image_height*image_bytes) == -1)
		{
			mp_msg(MSGT_VO, MSGL_FATAL,
				   "[vo_corevideo] failed to size shared memory, possibly already in use. Error: %s\n", strerror(errno));
			close(shm_fd);
			shm_unlink(buffer_name);
			return 1;
		}

		image_data = mmap(NULL, image_width*image_height*image_bytes,
					PROT_READ | PROT_WRITE, MAP_SHARED, shm_fd, 0);
		close(shm_fd);

		if (image_data == MAP_FAILED)
		{
			mp_msg(MSGT_VO, MSGL_FATAL,
				   "[vo_corevideo] failed to map shared memory. Error: %s\n", strerror(errno));
			shm_unlink(buffer_name);
			return 1;
		}

		//connect to mplayerosx
		mplayerosxProxy=[NSConnection rootProxyForConnectionWithRegisteredName:[NSString stringWithCString:buffer_name] host:nil];
		if ([mplayerosxProxy conformsToProtocol:@protocol(MPlayerOSXVOProto)]) {
			[mplayerosxProxy setProtocolForProxy:@protocol(MPlayerOSXVOProto)];
			mplayerosxProto = (id <MPlayerOSXVOProto>)mplayerosxProxy;
			[mplayerosxProto startWithWidth: image_width withHeight: image_height withBytes: image_bytes withAspect:d_width*100/d_height];
		}
		else {
			[mplayerosxProxy release];
			mplayerosxProxy = nil;
			mplayerosxProto = nil;
		}
	}
	return 0;
}

static void check_events(void)
{
	if (mpGLView)
		[mpGLView check_events];
}

static void draw_osd(void)
{
	vo_draw_text(image_width, image_height, draw_alpha);
}

static void flip_page(void)
{
	if(shared_buffer) {
		NSAutoreleasePool *pool = [NSAutoreleasePool new];
		[mplayerosxProto render];
		[pool release];
	} else {
		[mpGLView setCurrentTexture];
		[mpGLView render];
		if (vo_doublebuffering) {
			image_page = 1 - image_page;
			image_data = image_datas[image_page];
		}
	}
}

static int draw_slice(uint8_t *src[], int stride[], int w,int h,int x,int y)
{
	return 0;
}


static int draw_frame(uint8_t *src[])
{
	switch (image_format)
	{
		case IMGFMT_BGR32:
		case IMGFMT_RGB32:
			fast_memcpy(image_data, src[0], image_width*image_height*image_bytes);
			break;

		case IMGFMT_YUY2:
			memcpy_pic(image_data, src[0], image_width * 2, image_height, image_width * 2, image_width * 2);
			break;
	}

	return 0;
}

static int query_format(uint32_t format)
{
	image_format = format;

    switch(format)
	{
		case IMGFMT_YUY2:
			pixelFormat = kYUVSPixelFormat;
			return VFCAP_CSP_SUPPORTED | VFCAP_CSP_SUPPORTED_BY_HW | VFCAP_OSD | VFCAP_HWSCALE_UP | VFCAP_HWSCALE_DOWN;

		case IMGFMT_RGB32:
		case IMGFMT_BGR32:
			pixelFormat = k32ARGBPixelFormat;
			return VFCAP_CSP_SUPPORTED | VFCAP_CSP_SUPPORTED_BY_HW | VFCAP_OSD | VFCAP_HWSCALE_UP | VFCAP_HWSCALE_DOWN;
    }
    return 0;
}

static void uninit(void)
{
    SetSystemUIMode( kUIModeNormal, 0);
    CGDisplayShowCursor(kCGDirectMainDisplay);

    free_file_specific();

    if(mpGLView)
    {
        NSAutoreleasePool *finalPool;
        mpGLView = nil;
        [autoreleasepool release];
        finalPool = [[NSAutoreleasePool alloc] init];
        [NSApp nextEventMatchingMask:NSAnyEventMask untilDate:nil inMode:NSDefaultRunLoopMode dequeue:YES];
        [finalPool release];
    }

    if (buffer_name) free(buffer_name);
    buffer_name = NULL;
}

static opt_t subopts[] = {
{"device_id",     OPT_ARG_INT,  &screen_id,     NULL},
{"shared_buffer", OPT_ARG_BOOL, &shared_buffer, NULL},
{"buffer_name",   OPT_ARG_MSTRZ,&buffer_name,   NULL},
{NULL}
};

static int preinit(const char *arg)
{

	// set defaults
	screen_id = -1;
	shared_buffer = false;
	buffer_name = NULL;

	if (subopt_parse(arg, subopts) != 0) {
		mp_msg(MSGT_VO, MSGL_FATAL,
				"\n-vo corevideo command line help:\n"
				"Example: mplayer -vo corevideo:device_id=1:shared_buffer:buffer_name=mybuff\n"
				"\nOptions:\n"
				"  device_id=<0-...>\n"
				"    Set screen device ID for fullscreen.\n"
				"  shared_buffer\n"
				"    Write output to a shared memory buffer instead of displaying it.\n"
				"  buffer_name=<name>\n"
				"    Name of the shared buffer created with shm_open() as well as\n"
				"    the name of the NSConnection MPlayer will try to open.\n"
				"    Setting buffer_name implicitly enables shared_buffer.\n"
				"\n" );
		return -1;
	}

	autoreleasepool = [[NSAutoreleasePool alloc] init];

	if (!buffer_name)
		buffer_name = strdup(DEFAULT_BUFFER_NAME);
	else
		shared_buffer = true;

	if(!shared_buffer)
	{
		NSApplicationLoad();
		NSApp = [NSApplication sharedApplication];
		isLeopardOrLater = floor(NSAppKitVersionNumber) > 824;

		#if !defined (CONFIG_MACOSX_FINDER) || !defined (CONFIG_SDL)
		//this chunk of code is heavily based off SDL_macosx.m from SDL
		ProcessSerialNumber myProc, frProc;
		Boolean sameProc;

		if (GetFrontProcess(&frProc) == noErr)
		{
			if (GetCurrentProcess(&myProc) == noErr)
			{
				if (SameProcess(&frProc, &myProc, &sameProc) == noErr && !sameProc)
				{
					TransformProcessType(&myProc, kProcessTransformToForegroundApplication);
				}
				SetFrontProcess(&myProc);
			}
		}
		#endif

		if(!mpGLView)
		{
			mpGLView = [[MPlayerOpenGLView alloc] initWithFrame:NSMakeRect(0, 0, 100, 100) pixelFormat:[MPlayerOpenGLView defaultPixelFormat]];
			[mpGLView autorelease];
		}

		[mpGLView display];
		[mpGLView preinit];
	}

    return 0;
}

static int control(uint32_t request, void *data)
{
	switch (request)
	{
		case VOCTRL_PAUSE: return int_pause = 1;
		case VOCTRL_RESUME: return int_pause = 0;
		case VOCTRL_QUERY_FORMAT: return query_format(*((uint32_t*)data));
		case VOCTRL_ONTOP: vo_ontop = (!(vo_ontop)); if(!shared_buffer){ [mpGLView ontop]; } else { [mplayerosxProto ontop]; } return VO_TRUE;
		case VOCTRL_ROOTWIN: vo_rootwin = (!(vo_rootwin)); [mpGLView rootwin]; return VO_TRUE;
		case VOCTRL_FULLSCREEN: vo_fs = (!(vo_fs)); if(!shared_buffer){ [mpGLView fullscreen: NO]; } else { [mplayerosxProto toggleFullscreen]; } return VO_TRUE;
		case VOCTRL_GET_PANSCAN: return VO_TRUE;
		case VOCTRL_SET_PANSCAN: [mpGLView panscan]; return VO_TRUE;
		case VOCTRL_UPDATE_SCREENINFO: update_screen_info(); return VO_TRUE;
	}
	return VO_NOTIMPL;
}

//////////////////////////////////////////////////////////////////////////
// NSOpenGLView Subclass
//////////////////////////////////////////////////////////////////////////
@implementation MPlayerOpenGLView
- (void) preinit
{
	NSOpenGLContext *glContext;
	GLint swapInterval = 1;
	CVReturn error;

	//init menu
	[self initMenu];

	//create window
	window = [[NSWindow alloc]	initWithContentRect:NSMakeRect(0, 0, 100, 100)
								styleMask:NSTitledWindowMask|NSTexturedBackgroundWindowMask|NSClosableWindowMask|NSMiniaturizableWindowMask|NSResizableWindowMask
								backing:NSBackingStoreBuffered defer:NO];

	[window autorelease];
	[window setDelegate:mpGLView];
	[window setContentView:mpGLView];
	[window setInitialFirstResponder:mpGLView];
	[window setAcceptsMouseMovedEvents:YES];
    [window setTitle:@"MPlayer - The Movie Player"];

	isFullscreen = 0;
	winSizeMult = 1;

	//create OpenGL Context
	glContext = [[NSOpenGLContext alloc] initWithFormat:[NSOpenGLView defaultPixelFormat] shareContext:nil];

	[self setOpenGLContext:glContext];
	[glContext setValues:&swapInterval forParameter:NSOpenGLCPSwapInterval];
	[glContext setView:self];
	[glContext makeCurrentContext];
	[glContext release];

	error = CVOpenGLTextureCacheCreate(NULL, 0, [glContext CGLContextObj], [[self pixelFormat] CGLPixelFormatObj], 0, &textureCache);
	if(error != kCVReturnSuccess)
		mp_msg(MSGT_VO, MSGL_ERR,"[vo_corevideo] Failed to create OpenGL texture Cache(%d)\n", error);
}

- (void) releaseVideoSpecific
{
	CVPixelBufferRelease(frameBuffers[0]);
	frameBuffers[0] = NULL;
	CVPixelBufferRelease(frameBuffers[1]);
	frameBuffers[1] = NULL;
	CVOpenGLTextureRelease(texture);
	texture = NULL;
}

- (void) dealloc
{
	[self releaseVideoSpecific];
	CVOpenGLTextureCacheRelease(textureCache);
	textureCache = NULL;
	[self setOpenGLContext:nil];
	[super dealloc];
}

- (void) config
{
	uint32_t d_width;
	uint32_t d_height;

	NSRect frame;
	CVReturn error = kCVReturnSuccess;

	//config window
	d_width = vo_dwidth; d_height = vo_dheight;
	frame = NSMakeRect(0, 0, d_width, d_height);
	[window setContentSize: frame.size];

	[self releaseVideoSpecific];
	error = CVPixelBufferCreateWithBytes(NULL, image_width, image_height, pixelFormat, image_datas[0], image_width*image_bytes, NULL, NULL, NULL, &frameBuffers[0]);
	if(error != kCVReturnSuccess)
		mp_msg(MSGT_VO, MSGL_ERR,"[vo_corevideo] Failed to create Pixel Buffer(%d)\n", error);
	if (vo_doublebuffering) {
		error = CVPixelBufferCreateWithBytes(NULL, image_width, image_height, pixelFormat, image_datas[1], image_width*image_bytes, NULL, NULL, NULL, &frameBuffers[1]);
		if(error != kCVReturnSuccess)
			mp_msg(MSGT_VO, MSGL_ERR,"[vo_corevideo] Failed to create Pixel Double Buffer(%d)\n", error);
	}

	error = CVOpenGLTextureCacheCreateTextureFromImage(NULL, textureCache, frameBuffers[image_page], 0, &texture);
	if(error != kCVReturnSuccess)
		mp_msg(MSGT_VO, MSGL_ERR,"[vo_corevideo] Failed to create OpenGL texture(%d)\n", error);

	//show window
	[window center];
	[window makeKeyAndOrderFront:mpGLView];

	if(vo_rootwin)
		[mpGLView rootwin];

	if(vo_fs)
		[mpGLView fullscreen: NO];

	if(vo_ontop)
		[mpGLView ontop];
}

/*
	Init Menu
*/
- (void)initMenu
{
	NSMenu *menu, *aspectMenu;
	NSMenuItem *menuItem;

	[NSApp setMainMenu:[[NSMenu alloc] init]];

//Create Movie Menu
	menu = [[NSMenu alloc] initWithTitle:@"Movie"];
	menuItem = [[NSMenuItem alloc] initWithTitle:@"Half Size" action:@selector(menuAction:) keyEquivalent:@"0"]; [menu addItem:menuItem];
	kHalfScreenCmd = menuItem;
	menuItem = [[NSMenuItem alloc] initWithTitle:@"Normal Size" action:@selector(menuAction:) keyEquivalent:@"1"]; [menu addItem:menuItem];
	kNormalScreenCmd = menuItem;
	menuItem = [[NSMenuItem alloc] initWithTitle:@"Double Size" action:@selector(menuAction:) keyEquivalent:@"2"]; [menu addItem:menuItem];
	kDoubleScreenCmd = menuItem;
	menuItem = [[NSMenuItem alloc] initWithTitle:@"Full Size" action:@selector(menuAction:) keyEquivalent:@"f"]; [menu addItem:menuItem];
	kFullScreenCmd = menuItem;
	menuItem = (NSMenuItem *)[NSMenuItem separatorItem]; [menu addItem:menuItem];

		aspectMenu = [[NSMenu alloc] initWithTitle:@"Aspect Ratio"];
		menuItem = [[NSMenuItem alloc] initWithTitle:@"Keep" action:@selector(menuAction:) keyEquivalent:@""]; [aspectMenu addItem:menuItem];
		if(vo_keepaspect) [menuItem setState:NSOnState];
		kKeepAspectCmd = menuItem;
		menuItem = [[NSMenuItem alloc] initWithTitle:@"Pan-Scan" action:@selector(menuAction:) keyEquivalent:@""]; [aspectMenu addItem:menuItem];
		if(vo_panscan) [menuItem setState:NSOnState];
		kPanScanCmd = menuItem;
		menuItem = (NSMenuItem *)[NSMenuItem separatorItem]; [aspectMenu addItem:menuItem];
		menuItem = [[NSMenuItem alloc] initWithTitle:@"Original" action:@selector(menuAction:) keyEquivalent:@""]; [aspectMenu addItem:menuItem];
		kAspectOrgCmd = menuItem;
		menuItem = [[NSMenuItem alloc] initWithTitle:@"4:3" action:@selector(menuAction:) keyEquivalent:@""]; [aspectMenu addItem:menuItem];
		kAspectFullCmd = menuItem;
		menuItem = [[NSMenuItem alloc] initWithTitle:@"16:9" action:@selector(menuAction:) keyEquivalent:@""];	[aspectMenu addItem:menuItem];
		kAspectWideCmd = menuItem;
		menuItem = [[NSMenuItem alloc] initWithTitle:@"Aspect Ratio" action:nil keyEquivalent:@""];
		[menuItem setSubmenu:aspectMenu];
		[menu addItem:menuItem];
		[aspectMenu release];

	//Add to menubar
	menuItem = [[NSMenuItem alloc] initWithTitle:@"Movie" action:nil keyEquivalent:@""];
	[menuItem setSubmenu:menu];
	[[NSApp mainMenu] addItem:menuItem];

//Create Window Menu
	menu = [[NSMenu alloc] initWithTitle:@"Window"];

	menuItem = [[NSMenuItem alloc] initWithTitle:@"Minimize" action:@selector(performMiniaturize:) keyEquivalent:@"m"]; [menu addItem:menuItem];
	menuItem = [[NSMenuItem alloc] initWithTitle:@"Zoom" action:@selector(performZoom:) keyEquivalent:@""]; [menu addItem:menuItem];

	//Add to menubar
	menuItem = [[NSMenuItem alloc] initWithTitle:@"Window" action:nil keyEquivalent:@""];
	[menuItem setSubmenu:menu];
	[[NSApp mainMenu] addItem:menuItem];
	[NSApp setWindowsMenu:menu];

	[menu release];
	[menuItem release];
}

/*
	Menu Action
 */
- (void)menuAction:(id)sender
{
	uint32_t d_width;
	uint32_t d_height;
	NSRect frame;

	aspect((int *)&d_width, (int *)&d_height,A_NOZOOM);

	if(sender == kQuitCmd)
	{
		mplayer_put_key(KEY_ESC);
	}

	if(sender == kHalfScreenCmd)
	{
		if(isFullscreen) {
			vo_fs = (!(vo_fs)); [self fullscreen:NO];
		}

		winSizeMult = 0.5;
		frame.size.width = d_width*winSizeMult;
		frame.size.height = d_height*winSizeMult;
		[window setContentSize: frame.size];
		[self reshape];
	}
	if(sender == kNormalScreenCmd)
	{
		if(isFullscreen) {
			vo_fs = (!(vo_fs)); [self fullscreen:NO];
		}

		winSizeMult = 1;
		frame.size.width = d_width;
		frame.size.height = d_height;
		[window setContentSize: frame.size];
		[self reshape];
	}
	if(sender == kDoubleScreenCmd)
	{
		if(isFullscreen) {
			vo_fs = (!(vo_fs)); [self fullscreen:NO];
		}

		winSizeMult = 2;
		frame.size.width = d_width*winSizeMult;
		frame.size.height = d_height*winSizeMult;
		[window setContentSize: frame.size];
		[self reshape];
	}
	if(sender == kFullScreenCmd)
	{
		vo_fs = (!(vo_fs));
		[self fullscreen:NO];
	}

	if(sender == kKeepAspectCmd)
	{
		vo_keepaspect = (!(vo_keepaspect));
		if(vo_keepaspect)
			[kKeepAspectCmd setState:NSOnState];
		else
			[kKeepAspectCmd setState:NSOffState];

		[self reshape];
	}

	if(sender == kPanScanCmd)
	{
		vo_panscan = (!(vo_panscan));
		if(vo_panscan)
			[kPanScanCmd setState:NSOnState];
		else
			[kPanScanCmd setState:NSOffState];

		[self panscan];
	}

	if(sender == kAspectOrgCmd)
		change_movie_aspect(-1);

	if(sender == kAspectFullCmd)
		change_movie_aspect(4.0f/3.0f);

	if(sender == kAspectWideCmd)
		change_movie_aspect(16.0f/9.0f);
}

/*
	Setup OpenGL
*/
- (void)prepareOpenGL
{
	glEnable(GL_BLEND);
	glDisable(GL_DEPTH_TEST);
	glDepthMask(GL_FALSE);
	glDisable(GL_CULL_FACE);
	[self reshape];
}

/*
	reshape OpenGL viewport
*/
- (void)reshape
{
	uint32_t d_width;
	uint32_t d_height;

	NSRect frame = [self frame];
	vo_dwidth  = frame.size.width;
	vo_dheight = frame.size.height;

	glViewport(0, 0, frame.size.width, frame.size.height);
	glMatrixMode(GL_PROJECTION);
	glLoadIdentity();
	glOrtho(0, frame.size.width, frame.size.height, 0, -1.0, 1.0);
	glMatrixMode(GL_MODELVIEW);
	glLoadIdentity();

	//set texture frame
	if(vo_keepaspect)
	{
		aspect( (int *)&d_width, (int *)&d_height, A_WINZOOM);

		textureFrame = NSMakeRect((vo_dwidth - d_width) / 2, (vo_dheight - d_height) / 2, d_width, d_height);
	}
	else
	{
		textureFrame = frame;
	}
}

/*
	Render frame
*/
- (void) render
{
	int curTime;

	glClear(GL_COLOR_BUFFER_BIT);

	glEnable(CVOpenGLTextureGetTarget(texture));
	glBindTexture(CVOpenGLTextureGetTarget(texture), CVOpenGLTextureGetName(texture));

	glColor3f(1,1,1);
	glBegin(GL_QUADS);
	glTexCoord2f(upperLeft[0], upperLeft[1]); glVertex2i(	textureFrame.origin.x-(vo_panscan_x >> 1), textureFrame.origin.y-(vo_panscan_y >> 1));
	glTexCoord2f(lowerLeft[0], lowerLeft[1]); glVertex2i(textureFrame.origin.x-(vo_panscan_x >> 1), NSMaxY(textureFrame)+(vo_panscan_y >> 1));
	glTexCoord2f(lowerRight[0], lowerRight[1]); glVertex2i(NSMaxX(textureFrame)+(vo_panscan_x >> 1), NSMaxY(textureFrame)+(vo_panscan_y >> 1));
	glTexCoord2f(upperRight[0], upperRight[1]); glVertex2i(NSMaxX(textureFrame)+(vo_panscan_x >> 1), textureFrame.origin.y-(vo_panscan_y >> 1));
	glEnd();
	glDisable(CVOpenGLTextureGetTarget(texture));

	//render resize box
	if(!isFullscreen)
	{
		NSRect frame = [self frame];

		glBegin(GL_LINES);
		glColor4f(0.2, 0.2, 0.2, 0.5);
		glVertex2i(frame.size.width-1, frame.size.height-1); glVertex2i(frame.size.width-1, frame.size.height-1);
		glVertex2i(frame.size.width-1, frame.size.height-5); glVertex2i(frame.size.width-5, frame.size.height-1);
		glVertex2i(frame.size.width-1, frame.size.height-9); glVertex2i(frame.size.width-9, frame.size.height-1);

		glColor4f(0.4, 0.4, 0.4, 0.5);
		glVertex2i(frame.size.width-1, frame.size.height-2); glVertex2i(frame.size.width-2, frame.size.height-1);
		glVertex2i(frame.size.width-1, frame.size.height-6); glVertex2i(frame.size.width-6, frame.size.height-1);
		glVertex2i(frame.size.width-1, frame.size.height-10); glVertex2i(frame.size.width-10, frame.size.height-1);

		glColor4f(0.6, 0.6, 0.6, 0.5);
		glVertex2i(frame.size.width-1, frame.size.height-3); glVertex2i(frame.size.width-3, frame.size.height-1);
		glVertex2i(frame.size.width-1, frame.size.height-7); glVertex2i(frame.size.width-7, frame.size.height-1);
		glVertex2i(frame.size.width-1, frame.size.height-11); glVertex2i(frame.size.width-11, frame.size.height-1);
		glEnd();
	}

	glFlush();

	curTime  = TickCount()/60;

	//automatically hide mouse cursor (and future on-screen control?)
	if(isFullscreen && !mouseHide && !isRootwin)
	{
		if( ((curTime - lastMouseHide) >= 5) || (lastMouseHide == 0) )
		{
			CGDisplayHideCursor(kCGDirectMainDisplay);
			mouseHide = TRUE;
			lastMouseHide = curTime;
		}
	}

	//update activity every 30 seconds to prevent
	//screensaver from starting up.
	if( ((curTime - lastScreensaverUpdate) >= 30) || (lastScreensaverUpdate == 0) )
	{
		UpdateSystemActivity(UsrActivity);
		lastScreensaverUpdate = curTime;
	}
}

/*
	Create OpenGL texture from current frame & set texco
*/
- (void) setCurrentTexture
{
	CVReturn error = kCVReturnSuccess;

	CVOpenGLTextureRelease(texture);
	error = CVOpenGLTextureCacheCreateTextureFromImage(NULL, textureCache, frameBuffers[image_page], 0, &texture);
	if(error != kCVReturnSuccess)
		mp_msg(MSGT_VO, MSGL_ERR,"[vo_corevideo] Failed to create OpenGL texture(%d)\n", error);

    CVOpenGLTextureGetCleanTexCoords(texture, lowerLeft, lowerRight, upperRight, upperLeft);
}

/*
	redraw win rect
*/
- (void) drawRect: (NSRect *) bounds
{
	[self render];
}

/*
	Toggle Fullscreen
*/
- (void) fullscreen: (BOOL) animate
{
	static NSRect old_frame;
	static NSRect old_view_frame;

	panscan_calc();

	//go fullscreen
	if(vo_fs)
	{
		if(!isRootwin)
		{
			SetSystemUIMode( kUIModeAllHidden, kUIOptionAutoShowMenuBar);
			CGDisplayHideCursor(kCGDirectMainDisplay);
			mouseHide = YES;
		}

		old_frame = [window frame];	//save main window size & position
		update_screen_info();

		[window setFrame:screen_frame display:YES animate:animate]; //zoom-in window with nice useless sfx
		old_view_frame = [self bounds];

		//fix origin for multi screen setup
		screen_frame.origin.x = 0;
		screen_frame.origin.y = 0;
		[self setFrame:screen_frame];
		[self setNeedsDisplay:YES];
		[window setHasShadow:NO];
		isFullscreen = 1;
	}
	else
	{
		SetSystemUIMode( kUIModeNormal, 0);

		isFullscreen = 0;
		CGDisplayShowCursor(kCGDirectMainDisplay);
		mouseHide = NO;

		//revert window to previous setting
		[self setFrame:old_view_frame];
		[self setNeedsDisplay:YES];
		[window setHasShadow:YES];
		[window setFrame:old_frame display:YES animate:animate];//zoom-out window with nice useless sfx
	}
}

/*
	Toggle ontop
*/
- (void) ontop
{
	if(vo_ontop)
	{
		[window setLevel:NSScreenSaverWindowLevel];
		isOntop = YES;
	}
	else
	{
		[window setLevel:NSNormalWindowLevel];
		isOntop = NO;
	}
}

/*
	Toggle panscan
*/
- (void) panscan
{
	panscan_calc();
}

/*
	Toggle rootwin
 */
- (void) rootwin
{
	if(vo_rootwin)
	{
		[window setLevel:CGWindowLevelForKey(kCGDesktopWindowLevelKey)];
		[window orderBack:self];
		isRootwin = YES;
	}
	else
	{
		[window setLevel:NSNormalWindowLevel];
		isRootwin = NO;
	}
}

/*
	Check event for new event
*/
- (void) check_events
{
	event = [NSApp nextEventMatchingMask:NSAnyEventMask untilDate:[NSDate dateWithTimeIntervalSinceNow:0.0001] inMode:NSEventTrackingRunLoopMode dequeue:YES];
	if (event == nil)
		return;
	[NSApp sendEvent:event];
	// Without SDL's bootstrap code (include SDL.h in mplayer.c),
	// on Leopard, we have trouble to get the play window automatically focused
	// when the app is actived. The Following code fix this problem.
#ifndef CONFIG_SDL
	if (isLeopardOrLater && [event type] == NSAppKitDefined
			&& [event subtype] == NSApplicationActivatedEventType) {
		[window makeMainWindow];
		[window makeKeyAndOrderFront:mpGLView];
	}
#endif
}

/*
	From NSView, respond to key equivalents.
*/
- (BOOL)performKeyEquivalent:(NSEvent *)theEvent
{
	switch([theEvent keyCode])
    {
		case 0x21: [window setAlphaValue: winAlpha-=0.05]; return YES;
		case 0x1e: [window setAlphaValue: winAlpha+=0.05]; return YES;
    }
	return NO;
}

/*
	Process key event
*/
- (void) keyDown: (NSEvent *) theEvent
{
	int key = convert_key([theEvent keyCode], *[[theEvent characters] UTF8String]);
	if (key != -1)
	mplayer_put_key(key);
}

/*
	Process mouse button event
*/
- (void) mouseMoved: (NSEvent *) theEvent
{
	if(isFullscreen && !isRootwin)
	{
		CGDisplayShowCursor(kCGDirectMainDisplay);
		mouseHide = NO;
	}
	if (enable_mouse_movements && !isRootwin) {
		NSPoint p =[self convertPoint:[theEvent locationInWindow] fromView:nil];
		if ([self mouse:p inRect:textureFrame]) {
                	char cmdstr[40];
                	snprintf(cmdstr, sizeof(cmdstr), "set_mouse_pos %i %i",
			         (int)(vo_fs ? p.x : (p.x - textureFrame.origin.x)),
			         (int)(vo_fs ? [self frame].size.height - p.y: (NSMaxY(textureFrame) - p.y)));
                	mp_input_queue_cmd(global_vo->input_ctx, mp_input_parse_cmd(cmdstr));
		}
	}
}

- (void) mouseDown: (NSEvent *) theEvent
{
	[self mouseEvent: theEvent];
}

- (void) mouseUp: (NSEvent *) theEvent
{
	[self mouseEvent: theEvent];
}

- (void) rightMouseDown: (NSEvent *) theEvent
{
	[self mouseEvent: theEvent];
}

- (void) rightMouseUp: (NSEvent *) theEvent
{
	[self mouseEvent: theEvent];
}

- (void) otherMouseDown: (NSEvent *) theEvent
{
	[self mouseEvent: theEvent];
}

- (void) otherMouseUp: (NSEvent *) theEvent
{
	[self mouseEvent: theEvent];
}

- (void) scrollWheel: (NSEvent *) theEvent
{
	if([theEvent deltaY] > 0)
		mplayer_put_key(MOUSE_BTN3);
	else
		mplayer_put_key(MOUSE_BTN4);
}

- (void) mouseEvent: (NSEvent *) theEvent
{
	if ( [theEvent buttonNumber] >= 0 && [theEvent buttonNumber] <= 9 )
	{
		int buttonNumber = [theEvent buttonNumber];
		// Fix to mplayer defined button order: left, middle, right
		if (buttonNumber == 1)
			buttonNumber = 2;
		else if (buttonNumber == 2)
			buttonNumber = 1;
		switch([theEvent type])
		{
			case NSLeftMouseDown:
			case NSRightMouseDown:
			case NSOtherMouseDown:
				mplayer_put_key((MOUSE_BTN0 + buttonNumber) | MP_KEY_DOWN);
				break;
			case NSLeftMouseUp:
			case NSRightMouseUp:
			case NSOtherMouseUp:
				mplayer_put_key(MOUSE_BTN0 + buttonNumber);
				break;
		}
	}
}

/*
	NSResponder
*/
- (BOOL) acceptsFirstResponder
{
	return YES;
}

- (BOOL) becomeFirstResponder
{
	return YES;
}

- (BOOL) resignFirstResponder
{
	return YES;
}

- (void)windowWillClose:(NSNotification *)aNotification
{
    mpGLView = NULL;
	mplayer_put_key(KEY_ESC);
}
@end<|MERGE_RESOLUTION|>--- conflicted
+++ resolved
@@ -47,11 +47,7 @@
 #include "input/mouse.h"
 
 #include "osdep/keycodes.h"
-<<<<<<< HEAD
-#include "mp_fifo.h"
-=======
 #include "osx_common.h"
->>>>>>> dcfd043e
 
 //Cocoa
 NSDistantObject *mplayerosxProxy;
@@ -87,10 +83,6 @@
 static int isFullscreen;
 static int isOntop;
 static int isRootwin;
-<<<<<<< HEAD
-static float old_movie_aspect;
-=======
->>>>>>> dcfd043e
 extern int enable_mouse_movements;
 
 static float winAlpha = 1;
