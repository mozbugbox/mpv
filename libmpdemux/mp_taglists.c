/*
 * This file is part of MPlayer.
 *
 * MPlayer is free software; you can redistribute it and/or modify
 * it under the terms of the GNU General Public License as published by
 * the Free Software Foundation; either version 2 of the License, or
 * (at your option) any later version.
 *
 * MPlayer is distributed in the hope that it will be useful,
 * but WITHOUT ANY WARRANTY; without even the implied warranty of
 * MERCHANTABILITY or FITNESS FOR A PARTICULAR PURPOSE.  See the
 * GNU General Public License for more details.
 *
 * You should have received a copy of the GNU General Public License along
 * with MPlayer; if not, write to the Free Software Foundation, Inc.,
 * 51 Franklin Street, Fifth Floor, Boston, MA 02110-1301 USA.
 */

#include "config.h"

#include "libavformat/avformat.h"
#include "libavformat/riff.h"

static const AVCodecTag mp_wav_tags[] = {
    { CODEC_ID_RA_144,            MKTAG('1', '4', '_', '4')},
    { CODEC_ID_RA_288,            MKTAG('2', '8', '_', '8')},
    { CODEC_ID_ADPCM_4XM,         MKTAG('4', 'X', 'M', 'A')},
    { CODEC_ID_ADPCM_EA,          MKTAG('A', 'D', 'E', 'A')},
    { CODEC_ID_ADPCM_EA_MAXIS_XA, MKTAG('A', 'D', 'X', 'A')},
    { CODEC_ID_ADPCM_IMA_WS,      MKTAG('A', 'I', 'W', 'S')},
    { CODEC_ID_ADPCM_THP,         MKTAG('T', 'H', 'P', 'A')},
    { CODEC_ID_ADPCM_XA,          MKTAG('P', 'S', 'X', 'A')},
    { CODEC_ID_AMR_NB,            MKTAG('n', 'b',   0,   0)},
    { CODEC_ID_COOK,              MKTAG('c', 'o', 'o', 'k')},
    { CODEC_ID_DSICINAUDIO,       MKTAG('D', 'C', 'I', 'A')},
    { CODEC_ID_EAC3,              MKTAG('E', 'A', 'C', '3')},
    { CODEC_ID_INTERPLAY_DPCM,    MKTAG('I', 'N', 'P', 'A')},
    { CODEC_ID_MLP,               MKTAG('M', 'L', 'P', ' ')},
    { CODEC_ID_MUSEPACK7,         MKTAG('M', 'P', 'C', ' ')},
    { CODEC_ID_MUSEPACK8,         MKTAG('M', 'P', 'C', '8')},
    { CODEC_ID_NELLYMOSER,        MKTAG('N', 'E', 'L', 'L')},
    { CODEC_ID_QCELP,             MKTAG('Q', 'c', 'l', 'p')},
    { CODEC_ID_QDM2,              MKTAG('Q', 'D', 'M', '2')},
    { CODEC_ID_ROQ_DPCM,          MKTAG('R', 'o', 'Q', 'A')},
    { CODEC_ID_SHORTEN,           MKTAG('s', 'h', 'r', 'n')},
    { CODEC_ID_SPEEX,             MKTAG('s', 'p', 'x', ' ')},
    { CODEC_ID_TTA,               MKTAG('T', 'T', 'A', '1')},
    { CODEC_ID_WAVPACK,           MKTAG('W', 'V', 'P', 'K')},
    { CODEC_ID_WESTWOOD_SND1,     MKTAG('S', 'N', 'D', '1')},
    { CODEC_ID_XAN_DPCM,          MKTAG('A', 'x', 'a', 'n')},
    { 0, 0 },
};

const struct AVCodecTag *mp_wav_taglists[] = {ff_codec_wav_tags, mp_wav_tags, 0};

static const AVCodecTag mp_wav_override_tags[] = {
    { CODEC_ID_PCM_S8,            MKTAG('t', 'w', 'o', 's')},
    { CODEC_ID_PCM_U8,            1},
    { CODEC_ID_PCM_S16BE,         MKTAG('t', 'w', 'o', 's')},
    { CODEC_ID_PCM_S16LE,         1},
    { CODEC_ID_PCM_S24BE,         MKTAG('i', 'n', '2', '4')},
    { CODEC_ID_PCM_S24LE,         1},
    { CODEC_ID_PCM_S32BE,         MKTAG('i', 'n', '3', '2')},
    { CODEC_ID_PCM_S32LE,         1},
    { 0, 0 },
};

const struct AVCodecTag *mp_wav_override_taglists[] = {mp_wav_override_tags, 0};

static const AVCodecTag mp_bmp_tags[] = {
    { CODEC_ID_AMV,               MKTAG('A', 'M', 'V', 'V')},
    { CODEC_ID_BETHSOFTVID,       MKTAG('B', 'E', 'T', 'H')},
    { CODEC_ID_BFI,               MKTAG('B', 'F', 'I', 'V')},
    { CODEC_ID_C93,               MKTAG('C', '9', '3', 'V')},
    { CODEC_ID_DSICINVIDEO,       MKTAG('D', 'C', 'I', 'V')},
    { CODEC_ID_DXA,               MKTAG('D', 'X', 'A', '1')},
    { CODEC_ID_FLIC,              MKTAG('F', 'L', 'I', 'C')},
    { CODEC_ID_IDCIN,             MKTAG('I', 'D', 'C', 'I')},
    { CODEC_ID_INTERPLAY_VIDEO,   MKTAG('I', 'N', 'P', 'V')},
    { CODEC_ID_MDEC,              MKTAG('M', 'D', 'E', 'C')},
    { CODEC_ID_MOTIONPIXELS,      MKTAG('M', 'V', 'I', '1')},
    { CODEC_ID_RL2,               MKTAG('R', 'L', '2', 'V')},
    { CODEC_ID_ROQ,               MKTAG('R', 'o', 'Q', 'V')},
    { CODEC_ID_RV10,              MKTAG('R', 'V', '1', '0')},
    { CODEC_ID_RV20,              MKTAG('R', 'V', '2', '0')},
    { CODEC_ID_RV30,              MKTAG('R', 'V', '3', '0')},
    { CODEC_ID_RV40,              MKTAG('R', 'V', '4', '0')},
    { CODEC_ID_THP,               MKTAG('T', 'H', 'P', 'V')},
    { CODEC_ID_TIERTEXSEQVIDEO,   MKTAG('T', 'S', 'E', 'Q')},
    { CODEC_ID_TXD,               MKTAG('T', 'X', 'D', 'V')},
    { CODEC_ID_VP6A,              MKTAG('V', 'P', '6', 'A')},
    { CODEC_ID_VMDVIDEO,          MKTAG('V', 'M', 'D', 'V')},
    { CODEC_ID_WS_VQA,            MKTAG('V', 'Q', 'A', 'V')},
    { CODEC_ID_XAN_WC3,           MKTAG('W', 'C', '3', 'V')},
    { CODEC_ID_NUV,               MKTAG('N', 'U', 'V', '1')},
    { 0, 0 },
};

<<<<<<< HEAD
const struct AVCodecTag *mp_bmp_taglists[] = {codec_bmp_tags, mp_bmp_tags, 0};
=======
const struct AVCodecTag *mp_bmp_taglists[] = {ff_codec_bmp_tags, mp_bmp_tags, 0};
>>>>>>> 43079c51
<|MERGE_RESOLUTION|>--- conflicted
+++ resolved
@@ -96,8 +96,4 @@
     { 0, 0 },
 };
 
-<<<<<<< HEAD
-const struct AVCodecTag *mp_bmp_taglists[] = {codec_bmp_tags, mp_bmp_tags, 0};
-=======
-const struct AVCodecTag *mp_bmp_taglists[] = {ff_codec_bmp_tags, mp_bmp_tags, 0};
->>>>>>> 43079c51
+const struct AVCodecTag *mp_bmp_taglists[] = {ff_codec_bmp_tags, mp_bmp_tags, 0};