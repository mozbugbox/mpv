#! /bin/sh
#
# Original version (C) 2000 Pontscho/fresh!mindworkz
#                      pontscho@makacs.poliod.hu
#
# History / Contributors: Check the Subversion log.
#
# Cleanups all over the place (c) 2001 pl
#
#
# This configure script is *not* autoconf-based and has different semantics.
# It attempts to autodetect all settings and options where possible. It is
# possible to override autodetection with the --enable-option/--disable-option
# command line parameters.  --enable-option forces the option on skipping
# autodetection. Yes, this means that compilation may fail and yes, this is not
# how autoconf-based configure scripts behave.
#
# configure generates a series of configuration files:
#  - config.h contains #defines that are used in the C code.
#  - config.mak is included from the Makefiles.
#
# If you want to add a new check for $feature, look at the existing checks
# and try to use helper functions where you can.
#
# Furthermore you need to add the variable _feature to the list of default
# settings and set it to one of yes/no/auto. Also add appropriate
# --enable-feature/--disable-feature command line options.
# The results of the check should be written to config.h and config.mak
# at the end of this script. The variable names used for this should be
# uniform, i.e. if the option is named 'feature':
#
# _feature     : should have a value of yes/no/auto
# def_feature  : '#define ... 1' or '#undef ...' for conditional compilation
# _ld_feature  : '-L/path/dir -lfeature' GCC options
#
#############################################################################

# Prevent locale nonsense from breaking basic text processing utils
export LC_ALL=C

# Store the configure line that was used
configuration="$*"

# Prefer these macros to full length text !
# These macros only return an error code - NO display is done
command_check() {
  echo >> "$TMPLOG"
  echo "$@" >> "$TMPLOG"
  "$@" >> "$TMPLOG" 2>&1
  TMPRES="$?"
  echo >> "$TMPLOG"
  return "$TMPRES"
}

compile_check() {
  source="$1"
  shift
  echo >> "$TMPLOG"
  cat "$source" >> "$TMPLOG"
  echo >> "$TMPLOG"
  echo "$_cc $WARNFLAGS $WARN_CFLAGS $CFLAGS $source $extra_cflags $_ld_static $extra_ldflags $libs_mplayer -o $TMPEXE $@" >> "$TMPLOG"
  rm -f "$TMPEXE"
  $_cc $WARNFLAGS $WARN_CFLAGS $CFLAGS "$source" $extra_cflags $_ld_static $extra_ldflags $libs_mplayer -o "$TMPEXE" "$@" >> "$TMPLOG" 2>&1
  TMPRES="$?"
  echo >> "$TMPLOG"
  echo >> "$TMPLOG"
  return "$TMPRES"
}

cc_check() {
  compile_check $TMPC $@
}

cxx_check() {
  compile_check $TMPCPP $@ -lstdc++
}

cflag_check() {
  cat > $TMPC << EOF
int main(void) { return 0; }
EOF
  compile_check $TMPC $@
}

header_check() {
  cat > $TMPC << EOF
#include <$1>
int main(void) { return 0; }
EOF
  shift
  compile_check $TMPC $@
}

return_check() {
  cat > $TMPC << EOF
#include <$1>
int main(void) { return $2; }
EOF
  shift 2
  compile_check $TMPC $@
}

statement_check() {
  cat > $TMPC << EOF
#include <$1>
int main(void) { $2; return 0; }
EOF
  shift
  shift
  compile_check $TMPC $@
}

define_statement_check() {
  cat > $TMPC << EOF
#define $1
#include <$2>
int main(void) { $3; return 0; }
EOF
  shift 3
  compile_check $TMPC $@
}

return_statement_check() {
  cat > $TMPC << EOF
#include <$1>
int main(void) { $2; return $3; }
EOF
  shift 3
  compile_check $TMPC $@
}

inline_asm_check() {
  cat > $TMPC << EOF
int main(void) { __asm__ volatile ($1); return 0; }
EOF
  shift
  compile_check $TMPC $@
}

# The following checks are special and should only be used with broken and
# non-selfsufficient headers that do not include all of their dependencies.

header_check_broken() {
  cat > $TMPC << EOF
#include <$1>
#include <$2>
int main(void) { return 0; }
EOF
  shift
  shift
  compile_check $TMPC $@
}

statement_check_broken() {
  cat > $TMPC << EOF
#include <$1>
#include <$2>
int main(void) { $3; return 0; }
EOF
  shift 3
  compile_check $TMPC $@
}

pkg_config_add() {
  unset IFS  # shell should not be used for programming
  echo >> "$TMPLOG"
  echo "$_pkg_config --cflags $@" >> "$TMPLOG"
  ctmp=$($_pkg_config --cflags "$@" 2>> "$TMPLOG") || return $?
  echo >> "$TMPLOG"
  echo "$_pkg_config --libs $@" >> "$TMPLOG"
  ltmp=$($_pkg_config --libs "$@" 2>> "$TMPLOG") || return $?
  echo >> "$TMPLOG"
  echo "cflags: $ctmp" >> "$TMPLOG"
  echo "libs: $ltmp" >> "$TMPLOG"
  echo >> "$TMPLOG"
  extra_cflags="$extra_cflags $ctmp"
  libs_mplayer="$libs_mplayer $ltmp"
}

tmp_run() {
  "$TMPEXE" >> "$TMPLOG" 2>&1
}

# Display error message, flushes tempfile, exit
die () {
  echo
  echo "Error: $@" >&2
  echo >&2
  rm -f "$TMPEXE" "$TMPC" "$TMPS" "$TMPCPP"
  echo "Check \"$TMPLOG\" if you do not understand why it failed."
  exit 1
}

# OS test booleans functions
issystem() {
  test "$(echo $system_name | tr A-Z a-z)" = "$(echo $1 | tr A-Z a-z)"
}
cygwin()    { issystem "CYGWIN"; }
darwin()    { issystem "Darwin"; }
dragonfly() { issystem "DragonFly"; }
freebsd()   { issystem "FreeBSD" || issystem "GNU/kFreeBSD"; }
gnu()       { issystem "GNU"; }
linux()     { issystem "Linux"; }
mingw32()   { issystem "MINGW32"; }
morphos()   { issystem "MorphOS"; }
netbsd()    { issystem "NetBSD"; }
openbsd()   { issystem "OpenBSD"; }
win32()     { cygwin || mingw32; }

# arch test boolean functions
x86_32() {
  case "$host_arch" in
    i[3-9]86|k5|k6|k6-2|k6-3|pentium*|athlon*|i586-i686) return 0 ;;
    *) return 1 ;;
  esac
}

x86_64() {
  case "$host_arch" in
    x86_64|amd64) return 0 ;;
    *) return 1 ;;
  esac
}

x86() {
  x86_32 || x86_64
}

ppc() {
  case "$host_arch" in
    ppc|ppc64|powerpc|powerpc64) return 0;;
    *) return 1;;
  esac
}

alpha() {
  case "$host_arch" in
    alpha*) return 0;;
    *) return 1;;
  esac
}

arm() {
  case "$host_arch" in
    arm*) return 0;;
    *) return 1;;
  esac
}

# Use this before starting a check
echocheck() {
  echo "============ Checking for $@ ============" >> "$TMPLOG"
  echo ${_echo_n} "Checking for $@ ... ${_echo_c}"
}

# Use this to echo the results of a check
echores() {
  if test "$res_comment" ; then
    res_comment="($res_comment)"
  fi
  echo "Result is: $@ $res_comment" >> "$TMPLOG"
  echo "##########################################" >> "$TMPLOG"
  echo "" >> "$TMPLOG"
  echo "$@ $res_comment"
  res_comment=""
}
#############################################################################

# Check how echo works in this /bin/sh
case $(echo -n) in
  -n)   _echo_n=        _echo_c='\c'    ;;      # SysV echo
  *)    _echo_n='-n '   _echo_c=        ;;      # BSD echo
esac


show_help(){
cat << EOF
Usage: $0 [OPTIONS]...

Configuration:
  -h, --help             display this help and exit

Installation directories:
  --prefix=DIR           prefix directory for installation [/usr/local]
  --bindir=DIR           directory for installing binaries [PREFIX/bin]
  --datadir=DIR          directory for installing machine independent
                         data files (skins, etc) [PREFIX/share/mpv]
  --mandir=DIR           directory for installing man pages [PREFIX/share/man]
  --docdir=DIR           directory for installing docs [PREFIX/share/doc/mpv]
  --confdir=DIR          directory for installing configuration files
                         [PREFIX/etc/mpv]

Optional features:
  --disable-encoding     disable encoding functionality [enable]
  --disable-lua          disable Lua scripting support [autodetect]
  --lua=LUA              select Lua package which should be autodetected
                         Choices: 51 51deb 52 52deb luajit
  --disable-libguess     disable libguess [autodetect]
  --enable-terminfo      use terminfo database for key codes [autodetect]
  --enable-termcap       use termcap database for key codes [autodetect]
  --enable-termios       use termios database for key codes [autodetect]
  --disable-iconv        disable iconv for encoding conversion [autodetect]
  --enable-lirc          enable LIRC (remote control) support [autodetect]
  --enable-lircc         enable LIRCCD (LIRC client daemon) input [autodetect]
  --enable-joystick      enable joystick support [disable]
  --disable-vm           disable X video mode extensions [autodetect]
  --disable-xf86keysym   disable support for multimedia keys [autodetect]
  --enable-radio         enable radio interface [disable]
  --enable-radio-capture enable radio capture (through PCI/line-in) [disable]
  --disable-radio-v4l2   disable Video4Linux2 radio interface [autodetect]
  --disable-tv           disable TV interface (TV/DVB grabbers) [enable]
  --disable-tv-v4l2      disable Video4Linux2 TV interface [autodetect]
  --disable-pvr          disable Video4Linux2 MPEG PVR [autodetect]
  --enable-smb           enable Samba (SMB) input [autodetect]
  --disable-libquvi4     disable libquvi 0.4.x [autodetect]
  --disable-libquvi9     disable libquvi 0.9.x [autodetect]
  --enable-lcms2         enable LCMS2 support [autodetect]
  --disable-vcd          disable VCD support [autodetect]
  --disable-bluray       disable Blu-ray support [autodetect]
  --disable-dvdread      disable libdvdread [autodetect]
  --disable-enca         disable ENCA charset oracle library [autodetect]
  --disable-pthreads     disable Posix threads support [autodetect]
  --disable-libass       disable subtitle rendering with libass [autodetect]
  --disable-libass-osd   disable OSD rendering with libass [autodetect]
  --enable-rpath         enable runtime linker path for extra libs [disabled]
  --disable-libpostproc  disable postprocess filter (vf_pp) [autodetect]
  --disable-libavdevice  disable libavdevice demuxers [autodetect]
  --disable-libavfilter  disable libavfilter [autodetect]
  --disable-vf-lavfi     disable vf_lavfi libavfilter bridge [audodetect]
  --disable-af-lavfi     disable af_lavfi libavfilter bridge [audodetect]

Codecs:
  --enable-mng              enable MNG input support [autodetect]
  --enable-jpeg             enable JPEG input/output support [autodetect]
  --enable-libcdio          enable libcdio support [autodetect]
  --enable-libav            skip Libav autodetection [autodetect]
  --disable-ladspa          disable LADSPA plugin support [autodetect]
  --disable-libbs2b         disable libbs2b audio filter support [autodetect]
  --disable-mpg123          disable libmpg123 MP3 decoding support [autodetect]

Resampler:
  --disable-libavresample   check for libswresample only [autodetect]

Video output:
  --enable-gl              enable OpenGL video output [autodetect]
  --enable-caca            enable CACA  video output [autodetect]
  --enable-direct3d        enable Direct3D video output [autodetect]
  --enable-sdl             enable SDL audio output [disable]
  --enable-sdl2            enable SDL 2.0+ audio and video output [disable]
  --enable-xv              enable Xv video output [autodetect]
  --enable-vdpau           enable VDPAU acceleration [autodetect]
  --enable-vda             enable VDA acceleration [autodetect]
  --enable-vaapi           enable VAAPI acceleration [autodetect]
  --enable-vm              enable XF86VidMode support [autodetect]
  --enable-xinerama        enable Xinerama support [autodetect]
  --enable-x11             enable X11 video output [autodetect]
  --enable-wayland         enable Wayland video output [autodetect]
  --disable-xss            disable screensaver support via xss [autodetect]
  --disable-corevideo      disable CoreVideo video output [autodetect]
  --disable-cocoa          disable Cocoa OpenGL backend [autodetect]

Audio output:
  --disable-alsa         disable ALSA audio output [autodetect]
  --disable-ossaudio     disable OSS audio output [autodetect]
  --disable-rsound       disable RSound audio output [autodetect]
  --disable-sndio        disable sndio audio output [autodetect]
  --disable-pulse        disable Pulseaudio audio output [autodetect]
  --disable-portaudio    disable PortAudio audio output [autodetect]
  --disable-jack         disable JACK audio output [autodetect]
  --enable-openal        enable OpenAL audio output [disable]
  --disable-coreaudio    disable CoreAudio audio output [autodetect]
  --disable-dsound       disable DirectSound audio output [autodetect]
  --disable-wasapi       disable WASAPI (event mode) audio output [autodetect]
  --disable-select       disable using select() on the audio device [enable]

Miscellaneous options:
  --enable-cross-compile enable cross-compilation [disable]
  --cc=COMPILER          C compiler to build mpv [gcc]
  --pkg-config=PKGCONFIG pkg-config to find some libraries [pkg-config]
  --windres=WINDRES      windres to build mpv [windres]
  --target=PLATFORM      target platform (i386-linux, arm-linux, etc)
  --enable-static        build a statically linked binary
  --with-install=PATH    path to a custom install program
  --disable-manpage      do not build and install manpage [auto]
  --disable-pdf          do not build and install PDF manual [auto]
  --disable-build-date   do not include binary compile time

Advanced options:
  --enable-shm              enable shm [autodetect]
  --disable-debug           compile-in debugging information [enable]
  --disable-optimization    compile without -O2 [enable]

Use these options if autodetection fails:
  --extra-cflags=FLAGS        extra CFLAGS
  --extra-ldflags=FLAGS       extra LDFLAGS
  --extra-libs=FLAGS          extra linker flags
  --extra-libs-mpv=FLAGS      extra linker flags for mpv

This configure script is NOT autoconf-based, even though its output is similar.
It will try to autodetect all configuration options. If you --enable an option
it will be forcefully turned on, skipping autodetection. This can break
compilation, so you need to know what you are doing.
EOF
exit 0
} #show_help()

# GOTCHA: the variables below defines the default behavior for autodetection
# and have - unless stated otherwise - at least 2 states : yes no
# If autodetection is available then the third state is: auto
_install=install
_pkg_config=auto
_windres=auto
_cc=auto
test "$CC" && _cc="$CC"
_debug=-g
_opt=-O2
_cross_compile=no
_prefix="/usr/local"
ffmpeg=auto
_encoding=yes
_disable_avresample=no
_x11=auto
_wayland=auto
_xss=auto
_xv=auto
_vdpau=auto
_vda=auto
_vda_refcounting=auto
_vaapi=auto
_direct3d=auto
_sdl=no
_sdl2=no
_dsound=auto
_wasapi=auto
_mng=auto
_jpeg=auto
_gl=auto
_aa=auto
_caca=auto
_dvb=auto
_iconv=auto
_ossaudio=auto
_rsound=auto
_pulse=auto
_portaudio=auto
_jack=auto
_openal=no
_libcdio=auto
_mpg123=auto
_ladspa=auto
_libbs2b=auto
_vcd=auto
_bluray=auto
_dvdread=auto
_lcms2=auto
_xinerama=auto
_vm=auto
_xf86keysym=auto
_sndio=auto
_alsa=auto
_select=yes
_radio=no
_radio_capture=no
_radio_v4l2=auto
_tv=yes
_tv_v4l2=auto
_pvr=auto
_smb=auto
_libquvi4=auto
_libquvi9=auto
_libguess=auto
_joystick=no
_lirc=auto
_lircc=auto
_terminfo=auto
_termcap=auto
_termios=auto
_shm=auto
_cdda=auto
_coreaudio=auto
_corevideo=auto
_cocoa=auto
_enca=auto
_pthreads=auto
_ass=auto
_libass_osd=auto
_rpath=no
lua=auto
libpostproc=auto
libavfilter=auto
vf_lavfi=auto
af_lavfi=auto
libavdevice=auto
_stream_cache=yes
_priority=no
def_dos_paths="#define HAVE_DOS_PATHS 0"
def_priority="#define HAVE_PRIORITY 0"
_build_man=auto
_build_pdf=auto
_build_date=yes
for ac_option do
  case "$ac_option" in
  --help|-help|-h)
    show_help
    ;;
  --prefix=*)
    _prefix=$(echo $ac_option | cut -d '=' -f 2)
    ;;
  --bindir=*)
    _bindir=$(echo $ac_option | cut -d '=' -f 2)
    ;;
  --mandir=*)
    _mandir=$(echo $ac_option | cut -d '=' -f 2)
    ;;
  --docdir=*)
    _docdir=$(echo $ac_option | cut -d '=' -f 2)
    ;;
  --confdir=*)
    _confdir=$(echo $ac_option | cut -d '=' -f 2)
    ;;

  --with-install=*)
    _install=$(echo $ac_option | cut -d '=' -f 2 )
    ;;

  --extra-cflags=*)
    extra_cflags="$extra_cflags $(echo $ac_option | cut -d '=' -f 2-)"
    ;;
  --extra-ldflags=*)
    extra_ldflags="$extra_ldflags $(echo $ac_option | cut -d '=' -f 2-)"
    ;;
  --extra-libs=*)
    extra_libs=$(echo $ac_option | cut -d '=' -f 2)
    ;;
  --extra-libs-mpv=*)
    libs_mplayer=$(echo $ac_option | cut -d '=' -f 2)
    ;;

  --target=*)
    _target=$(echo $ac_option | cut -d '=' -f 2)
    ;;
  --cc=*)
    _cc=$(echo $ac_option | cut -d '=' -f 2)
    ;;
  --pkg-config=*)
    _pkg_config=$(echo $ac_option | cut -d '=' -f 2)
    ;;
  --windres=*)
    _windres=$(echo $ac_option | cut -d '=' -f 2)
    ;;

  --enable-static)
    _ld_static='-static'
    ;;
  --disable-static)
    _ld_static=''
    ;;
  --enable-debug)
    _debug='-g'
    ;;
  --enable-debug=*)
    _debug=$(echo $_echo_n '-g'$_echo_c; echo $ac_option | cut -d '=' -f 2)
    ;;
  --disable-debug)
    _debug=
    ;;
  --enable-optimization)
    _opt='-O2'
    ;;
  --enable-optimization=*)
    _opt=$(echo $_echo_n '-O'$_echo_c; echo $ac_option | cut -d '=' -f 2)
    ;;
  --disable-optimization)
    _opt=
    ;;
  --enable-cross-compile)           _cross_compile=yes          ;;
  --disable-cross-compile)          _cross_compile=no           ;;
  --enable-encoding)    _encoding=yes   ;;
  --disable-encoding)   _encoding=no    ;;
  --enable-wayland)     _wayland=yes    ;;
  --disable-wayland)    _wayland=no     ;;
  --enable-x11)         _x11=yes        ;;
  --disable-x11)        _x11=no         ;;
  --enable-xss)         _xss=yes        ;;
  --disable-xss)        _xss=no         ;;
  --enable-xv)          _xv=yes         ;;
  --disable-xv)         _xv=no          ;;
  --enable-vdpau)       _vdpau=yes      ;;
  --disable-vdpau)      _vdpau=no       ;;
  --enable-vda)         _vda=yes        ;;
  --disable-vda)        _vda=no         ;;
  --enable-vaapi)       _vaapi=yes      ;;
  --disable-vaapi)      _vaapi=no       ;;
  --enable-direct3d)    _direct3d=yes   ;;
  --disable-direct3d)   _direct3d=no    ;;
  --enable-sdl)         _sdl=yes       ;;
  --disable-sdl)        _sdl=no        ;;
  --enable-sdl2)        _sdl2=yes       ;;
  --disable-sdl2)       _sdl2=no        ;;
  --enable-dsound)      _dsound=yes     ;;
  --disable-dsound)     _dsound=no      ;;
  --enable-wasapi)      _wasapi=yes     ;;
  --disable-wasapi)     _wasapi=no      ;;
  --enable-mng)         _mng=yes        ;;
  --disable-mng)        _mng=no         ;;
  --enable-jpeg)        _jpeg=yes       ;;
  --disable-jpeg)       _jpeg=no        ;;
  --enable-gl)          _gl=yes         ;;
  --disable-gl)         _gl=no          ;;
  --enable-caca)        _caca=yes       ;;
  --disable-caca)       _caca=no        ;;
  --enable-dvb)         _dvb=yes        ;;
  --disable-dvb)        _dvb=no         ;;
  --enable-iconv)       _iconv=yes      ;;
  --disable-iconv)      _iconv=no       ;;
  --enable-ossaudio)    _ossaudio=yes   ;;
  --disable-ossaudio)   _ossaudio=no    ;;
  --enable-rsound)      _rsound=yes     ;;
  --disable-rsound)     _rsound=no      ;;
  --enable-sndio)       _sndio=yes      ;;
  --disable-sndio)      _sndio=no       ;;
  --enable-pulse)       _pulse=yes      ;;
  --disable-pulse)      _pulse=no       ;;
  --enable-portaudio)   _portaudio=yes  ;;
  --disable-portaudio)  _portaudio=no   ;;
  --enable-jack)        _jack=yes       ;;
  --disable-jack)       _jack=no        ;;
  --enable-openal)      _openal=auto    ;;
  --disable-openal)     _openal=no      ;;
  --enable-libcdio)     _libcdio=yes    ;;
  --disable-libcdio)    _libcdio=no     ;;
  --enable-mpg123)      _mpg123=yes     ;;
  --disable-mpg123)     _mpg123=no      ;;
  --enable-ladspa)      _ladspa=yes     ;;
  --disable-ladspa)     _ladspa=no      ;;
  --enable-libbs2b)     _libbs2b=yes    ;;
  --disable-libbs2b)    _libbs2b=no     ;;
  --enable-vcd)         _vcd=yes        ;;
  --disable-vcd)        _vcd=no         ;;
  --enable-bluray)      _bluray=yes     ;;
  --disable-bluray)     _bluray=no      ;;
  --enable-dvdread)     _dvdread=yes    ;;
  --disable-dvdread)    _dvdread=no     ;;
  --enable-lcms2)       _lcms2=yes      ;;
  --disable-lcms2)      _lcms2=no       ;;
  --enable-xinerama)    _xinerama=yes   ;;
  --disable-xinerama)   _xinerama=no    ;;
  --enable-vm)          _vm=yes         ;;
  --disable-vm)         _vm=no          ;;
  --enable-xf86keysym)  _xf86keysym=yes ;;
  --disable-xf86keysym) _xf86keysym=no  ;;
  --enable-alsa)        _alsa=yes       ;;
  --disable-alsa)       _alsa=no        ;;
  --enable-tv)          _tv=yes         ;;
  --disable-tv)         _tv=no          ;;
  --enable-tv-v4l2)     _tv_v4l2=yes    ;;
  --disable-tv-v4l2)    _tv_v4l2=no     ;;
  --enable-radio)       _radio=yes      ;;
  --enable-radio-capture)       _radio_capture=yes      ;;
  --disable-radio-capture)      _radio_capture=no       ;;
  --disable-radio)      _radio=no       ;;
  --enable-radio-v4l2)  _radio_v4l2=yes ;;
  --disable-radio-v4l2) _radio_v4l2=no  ;;
  --enable-pvr)         _pvr=yes        ;;
  --disable-pvr)        _pvr=no         ;;
  --enable-smb)         _smb=yes        ;;
  --disable-smb)        _smb=no ;;
  --enable-libquvi4)    _libquvi4=yes    ;;
  --disable-libquvi4)   _libquvi4=no     ;;
  --enable-libquvi9)    _libquvi9=yes    ;;
  --disable-libquvi9)   _libquvi9=no     ;;
  --enable-libguess)    _libguess=yes   ;;
  --disable-libguess)   _libguess=no    ;;
  --enable-joystick)    _joystick=yes   ;;
  --disable-joystick)   _joystick=no    ;;
  --enable-libav)       ffmpeg=yes      ;;
  --disable-libavresample) _disable_avresample=yes ;;
  --enable-libavresample) _disable_avresample=no   ;;

  --enable-lua)         lua=yes         ;;
  --disable-lua)        lua=no          ;;
  --lua=*)              lua_pkg=$(echo $ac_option | cut -d '=' -f 2) ;;
  --enable-lirc)        _lirc=yes       ;;
  --disable-lirc)       _lirc=no        ;;
  --enable-lircc)       _lircc=yes      ;;
  --disable-lircc)      _lircc=no       ;;
  --enable-terminfo)    _terminfo=yes   ;;
  --disable-terminfo)   _terminfo=no    ;;
  --enable-termcap)     _termcap=yes    ;;
  --disable-termcap)    _termcap=no     ;;
  --enable-termios)     _termios=yes    ;;
  --disable-termios)    _termios=no     ;;
  --enable-shm)         _shm=yes        ;;
  --disable-shm)        _shm=no         ;;
  --enable-select)      _select=yes     ;;
  --disable-select)     _select=no      ;;
  --enable-pthreads)    _pthreads=yes   ;;
  --disable-pthreads)   _pthreads=no    ;;
  --enable-libass)      _ass=yes        ;;
  --disable-libass)     _ass=no         ;;
  --enable-libass-osd)  _libass_osd=yes ;;
  --disable-libass-osd) _libass_osd=no  ;;
  --enable-rpath)       _rpath=yes      ;;
  --disable-rpath)      _rpath=no       ;;
  --enable-libpostproc) libpostproc=yes ;;
  --disable-libpostproc) libpostproc=no ;;
  --enable-libavdevice) libavdevice=auto ;;
  --disable-libavdevice) libavdevice=no ;;
  --enable-libavfilter) libavfilter=auto ;;
  --disable-libavfilter) libavfilter=no ;;
  --enable-vf-lavfi)    vf_lavfi=auto ;;
  --disable-vf-lavfi)   vf_lavfi=no ;;
  --enable-af-lavfi)    af_lavfi=auto ;;
  --disable-af-lavfi)   af_lavfi=no ;;

  --enable-enca)        _enca=yes       ;;
  --disable-enca)       _enca=no        ;;

  --enable-coreaudio) _coreaudio=yes ;;
  --disable-coreaudio) _coreaudio=no ;;
  --enable-corevideo) _corevideo=yes ;;
  --disable-corevideo) _corevideo=no ;;
  --enable-cocoa) _cocoa=yes ;;
  --disable-cocoa) _cocoa=no ;;

  --enable-manpage) _build_man=yes ;;
  --disable-manpage) _build_man=no ;;
  --enable-pdf) _build_pdf=yes ;;
  --disable-pdf) _build_pdf=no ;;

  --enable-build-date) _build_date=yes ;;
  --disable-build-date) _build_date=no ;;
  *)
    echo "Unknown parameter: $ac_option" >&2
    exit 1
    ;;

  esac
done

# Atmos: moved this here, to be correct, if --prefix is specified
test -z "$_bindir"  && _bindir="$_prefix/bin"
test -z "$_mandir"  && _mandir="$_prefix/share/man"
test -z "$_docdir"  && _docdir="$_prefix/share/doc/mpv"
test -z "$_confdir" && _confdir="$_prefix/etc/mpv"

for tmpdir in "$TMPDIR" "$TEMPDIR" "/tmp" ; do
  test "$tmpdir" && break
done

mplayer_tmpdir="$tmpdir/mpv-configure-$RANDOM-$$"
mkdir $mplayer_tmpdir || die "Unable to create tmpdir."

TMPLOG="config.log"

rm -f "$TMPLOG"
echo Parameters configure was run with: > "$TMPLOG"
if test -n "$CFLAGS" ; then
    echo ${_echo_n} CFLAGS="'$CFLAGS' ${_echo_c}" >> "$TMPLOG"
fi
if test -n "$PKG_CONFIG_PATH" ; then
    echo ${_echo_n} PKG_CONFIG_PATH="'$PKG_CONFIG_PATH' ${_echo_c}" >> "$TMPLOG"
fi
echo ./configure $configuration >> "$TMPLOG"
echo >> "$TMPLOG"


echocheck "cross compilation"
echores $_cross_compile

if test $_cross_compile = yes; then
  tmp_run() {
    return 0
  }
fi

tool_prefix=""

if test $_cross_compile = yes ; then
    # Usually cross-compiler prefixes match with the target triplet
    test -n "$_target" && tool_prefix="$_target"-
fi

test "$_windres" = auto && _windres="$tool_prefix"windres
test "$_pkg_config" = auto && _pkg_config="$tool_prefix"pkg-config

if test "$_cc" = auto ; then
    if test -n "$tool_prefix" ; then
        _cc="$tool_prefix"gcc
    else
        _cc=cc
    fi
fi

# Determine our OS name and CPU architecture
if test -z "$_target" ; then
  # OS name
  system_name=$(uname -s 2>&1)
  case "$system_name" in
  Linux|FreeBSD|NetBSD|OpenBSD|DragonFly|Darwin|GNU|MorphOS)
    ;;
  Haiku)
    system_name=Haiku
    ;;
  GNU/kFreeBSD)
    system_name=FreeBSD
    ;;
  [cC][yY][gG][wW][iI][nN]*)
    system_name=CYGWIN
    ;;
  MINGW32*)
    system_name=MINGW32
    ;;
  *)
    system_name="$system_name-UNKNOWN"
    ;;
  esac


  # host's CPU/instruction set
   host_arch=$(uname -p 2>&1)
   case "$host_arch" in
   i386|sparc|ppc|alpha|arm|mips|vax)
     ;;
   powerpc) # Darwin returns 'powerpc'
     host_arch=ppc
     ;;
   *) # uname -p on Linux returns 'unknown' for the processor type,
      # OpenBSD returns 'Intel Pentium/MMX ("Genuine Intel" 586-class)'

      # Maybe uname -m (machine hardware name) returns something we
      # recognize.

      case "$(uname -m 2>&1)" in
      x86_64|amd64|i[3-9]86*|k5|k6|k6_2|k6_3|k6-2|k6-3|pentium*|athlon*|i586_i686|i586-i686|BePC) host_arch=i386 ;;
      ia64) host_arch=ia64 ;;
      macppc|ppc) host_arch=ppc ;;
      ppc64) host_arch=ppc64 ;;
      alpha) host_arch=alpha ;;
      sparc) host_arch=sparc ;;
      sparc64) host_arch=sparc64 ;;
      parisc*|hppa*|9000*) host_arch=hppa ;;
      arm*|zaurus|cats) host_arch=arm ;;
      sh3|sh4|sh4a) host_arch=sh ;;
      s390) host_arch=s390 ;;
      s390x) host_arch=s390x ;;
      *mips*) host_arch=mips ;;
      vax) host_arch=vax ;;
      xtensa*) host_arch=xtensa ;;
      *) host_arch=UNKNOWN ;;
    esac
    ;;
  esac
else # if test -z "$_target"
  for i in 2 3; do
    system_name=$(echo $_target | cut -d '-' -f $i)
    case "$(echo $system_name | tr A-Z a-z)" in
      linux) system_name=Linux ;;
      freebsd) system_name=FreeBSD ;;
      gnu/kfreebsd) system_name=FreeBSD ;;
      netbsd) system_name=NetBSD ;;
      openbsd) system_name=OpenBSD ;;
      dragonfly) system_name=DragonFly ;;
      morphos) system_name=MorphOS ;;
      mingw32*) system_name=MINGW32 ;;
      *) continue ;;
    esac
    break
  done
  # We need to convert underscores so that values like k6-2 and pentium-mmx can be passed
  host_arch=$(echo $_target | cut -d '-' -f 1)
  if test $(echo $host_arch) != "x86_64" ; then
    host_arch=$(echo $host_arch | tr '_' '-')
  fi
fi

extra_cflags="-I. -D_GNU_SOURCE $extra_cflags"
_timer=timer-linux.c
_getch=getch2.c

if freebsd ; then
  extra_ldflags="$extra_ldflags -L/usr/local/lib"
  extra_cflags="$extra_cflags -I/usr/local/include"
fi

if netbsd || dragonfly ; then
  extra_ldflags="$extra_ldflags -L/usr/pkg/lib"
  extra_cflags="$extra_cflags -I/usr/pkg/include"
fi

if darwin; then
  extra_cflags="-mdynamic-no-pic $extra_cflags"
  _timer=timer-darwin.c
fi

_win32=no
if win32 ; then
  _win32=yes
  _exesuf=".exe"
  extra_cflags="$extra_cflags -fno-common"
  # -lwinmm is always needed for osdep/timer-win2.c
  libs_mplayer="$libs_mplayer -lwinmm"
  _pe_executable=yes
  _timer=timer-win2.c
  _priority=yes
  def_dos_paths="#define HAVE_DOS_PATHS 1"
  def_priority="#define HAVE_PRIORITY 1"
fi

if mingw32 ; then
  _getch=getch2-win.c
  extra_cflags="$extra_cflags -D__USE_MINGW_ANSI_STDIO=1"
  # Hack for missing BYTE_ORDER declarations in <sys/types.h>.
  # (For some reason, they are in <sys/param.h>, but we don't bother switching
  # the includes based on whether we're compiling for MinGW.)
  extra_cflags="$extra_cflags -DBYTE_ORDER=1234 -DLITTLE_ENDIAN=1234 -DBIG_ENDIAN=4321"
fi

if cygwin ; then
  extra_cflags="$extra_cflags -mwin32"
fi

_rst2man=rst2man
if [ -f "$(which rst2man.py)" ] ; then
  _rst2man=rst2man.py
fi

echocheck "whether to build manpages with rst2man"
if test "$_build_man" = auto ; then
    _build_man=no
    command_check "$_rst2man" --version && _build_man=yes
else
    _build_man=no
fi
echores "$_build_man"

_rst2latex=rst2latex
if [ -f "$(which rst2latex.py)" ] ; then
  _rst2latex=rst2latex.py
fi

echocheck "whether to build manual PDFs with rst2latex"
texcheck() {
    echo test | $_rst2latex --config=DOCS/man/docutils.conf | pdflatex -halt-on-error -draftmode -output-directory="$mplayer_tmpdir"
}

if test "$_build_pdf" = auto ; then
    _build_pdf=no
    command_check texcheck && _build_pdf=yes
else
    _build_pdf=no
fi
echores "$_build_pdf"

echocheck "whether to print binary build date"
if test "$_build_date" = yes ; then
    _build_yes=yes
else
    _build_date=no
    extra_cflags="$extra_cflags -DNO_BUILD_TIMESTAMPS"
fi
echores "$_build_date"



TMPC="$mplayer_tmpdir/tmp.c"
TMPCPP="$mplayer_tmpdir/tmp.cpp"
TMPEXE="$mplayer_tmpdir/tmp$_exesuf"
TMPH="$mplayer_tmpdir/tmp.h"
TMPS="$mplayer_tmpdir/tmp.S"

# Checking CC version...
# Intel C++ Compilers (no autoselect, use CC=/some/binary ./configure)
if test "$(basename $_cc)" = "icc" || test "$(basename $_cc)" = "ecc"; then
  echocheck "$_cc version"
  cc_vendor=intel
  cc_name=$($_cc -V 2>&1 | head -n 1 | cut -d ',' -f 1)
  cc_version=$($_cc -V 2>&1 | head -n 1 | cut -d ',' -f 2 | cut -d ' ' -f 3)
  _cc_major=$(echo $cc_version | cut -d '.' -f 1)
  _cc_minor=$(echo $cc_version | cut -d '.' -f 2)
  # TODO verify older icc/ecc compatibility
  case $cc_version in
    '')
      cc_version="v. ?.??, bad"
      cc_fail=yes
      ;;
    10.1|11.0|11.1)
      cc_version="$cc_version, ok"
      ;;
    *)
      cc_version="$cc_version, bad"
      cc_fail=yes
      ;;
  esac
  echores "$cc_version"
else
  for _cc in "$_cc" gcc cc ; do
    cc_name_tmp=$($_cc -v 2>&1 | tail -n 1 | cut -d ' ' -f 1)
    if test "$cc_name_tmp" = "gcc"; then
      cc_name=$cc_name_tmp
      echocheck "$_cc version"
      cc_vendor=gnu
      cc_version=$($_cc -dumpversion 2>&1)
      case $cc_version in
        2.96*)
          cc_fail=yes
          ;;
        *)
          _cc_major=$(echo $cc_version | cut -d '.' -f 1)
          _cc_minor=$(echo $cc_version | cut -d '.' -f 2)
          _cc_mini=$(echo $cc_version | cut -d '.' -f 3)
          ;;
      esac
      echores "$cc_version"
      break
    fi
    if $_cc -v 2>&1 | grep -q "clang"; then
      echocheck "$_cc version"
      cc_vendor=clang
      cc_version=$($_cc -dumpversion 2>&1)
      res_comment="experimental support only"
      echores "clang $cc_version"
      break
    fi
    cc_name_tmp=$($_cc -V 2>&1 | head -n 1 | cut -d ' ' -f 2,3)
  done
fi # icc
test "$cc_fail" = yes && die "unsupported compiler version"

echocheck "working compiler"
cflag_check "" || die "Compiler is not functioning correctly. Check your installation and custom CFLAGS $CFLAGS ."
echo "yes"

echocheck "perl"
command_check perl -Mv5.8 -e';' || die "Perl is not functioning correctly or is ancient. Install the latest perl available."
echo yes

if test -z "$_target" && x86 ; then
  cat > $TMPC << EOF
int main(void) {
    int test[(int)sizeof(char *)-7];
    return 0;
}
EOF
  cc_check && host_arch=x86_64 || host_arch=i386
fi

echo "Detected operating system: $system_name"
echo "Detected host architecture: $host_arch"

# ---

# now that we know what compiler should be used for compilation, try to find
# out which assembler is used by the $_cc compiler
if test "$_as" = auto ; then
  _as=$($_cc -print-prog-name=as)
  test -z "$_as" && _as=as
fi

def_fast_64bit='#define HAVE_FAST_64BIT 0'
def_arch_x86='#define ARCH_X86 0'
def_arch_x86_32='#define ARCH_X86_32 0'
def_arch_x86_64='#define ARCH_X86_64 0'

case "$host_arch" in
  i[3-9]86|x86|x86pc|k5|k6|k6-2|k6-3|pentium*|athlon*|i586-i686)
    arch='x86'
    subarch='x86_32'
    def_arch_x86='#define ARCH_X86 1'
    def_arch_x86_32='#define ARCH_X86_32 1'
    ;;

  ia64)
    arch='ia64'
    def_fast_64bit='#define HAVE_FAST_64BIT 1'
    ;;

  x86_64|amd64)
    arch='x86'
    subarch='x86_64'
    def_arch_x86='#define ARCH_X86 1'
    def_arch_x86_64='#define ARCH_X86_64 1'
    def_fast_64bit='#define HAVE_FAST_64BIT 1'
    ;;

  sparc|sparc64)
    arch='sparc'
    ;;

  arm*)
    arch='arm'
    ;;

  avr32)
    arch='avr32'
    ;;

  sh|sh4)
    arch='sh4'
    ;;

  ppc|ppc64|powerpc|powerpc64)
    arch='ppc'
    ;;

  alpha*)
    arch='alpha'
    ;;

  mips*)
    arch='mips'
    ;;

  hppa)
    arch='pa_risc'
    ;;

  s390)
    arch='s390'
    ;;

  s390x)
    arch='s390x'
    ;;

  vax)
    arch='vax'
    ;;

  xtensa)
    arch='xtensa'
    ;;

  generic)
    arch='generic'
    ;;

  *)
    echo "The architecture of your CPU ($host_arch) is not supported by this configure script"
    echo "It seems nobody has ported mpv to your OS or CPU type yet."
    die "unsupported architecture $host_arch"
    ;;
esac # case "$host_arch" in

echocheck "assembler support of -pipe option"
# -I. helps to detect compilers that just misunderstand -pipe like Sun C
cflag_check -pipe -I. && _pipe="-pipe" && echores "yes" || echores "no"

# Checking for CFLAGS
if test -z "$CFLAGS" ; then
  if test "$cc_vendor" = "intel" ; then
    CFLAGS="$_opt $_debug $_pipe"
    WARNFLAGS="-wd167 -wd556 -wd144"
  elif test "$cc_vendor" = "clang"; then
    CFLAGS="$_opt $_debug $_pipe"
    WARNFLAGS="-Wall -Wno-switch -Wno-logical-op-parentheses -Wpointer-arith -Wundef -Wno-pointer-sign -Wmissing-prototypes -Wshadow"
    ERRORFLAGS="-Werror=implicit-function-declaration -Wno-error=deprecated-declarations -Wno-error=unused-function"
  elif test "$cc_vendor" != "gnu" ; then
    CFLAGS="$_opt $_debug $_pipe"
  else
    CFLAGS="$_opt $_debug $_pipe"
    WARNFLAGS="-Wall -Wno-switch -Wno-parentheses -Wpointer-arith -Wredundant-decls"
    ERRORFLAGS="-Werror-implicit-function-declaration -Wno-error=deprecated-declarations -Wno-error=unused-function -Wshadow"
    extra_ldflags="$extra_ldflags"
  fi
else
  warn_cflags=yes
fi

if test "$cc_vendor" = "gnu" ; then
  cflag_check -Wundef && WARNFLAGS="-Wundef $WARNFLAGS"
  # -std=gnu99 is not a warning flag but is placed in WARN_CFLAGS because
  # that's the only variable specific to C now, and this option is not valid
  # for C++.
  cflag_check -std=gnu99 && WARN_CFLAGS="-std=gnu99 $WARN_CFLAGS"
  cflag_check -Wno-pointer-sign && WARN_CFLAGS="-Wno-pointer-sign $WARN_CFLAGS"
  cflag_check -Wdisabled-optimization && WARN_CFLAGS="-Wdisabled-optimization $WARN_CFLAGS"
  cflag_check -Wmissing-prototypes && WARN_CFLAGS="-Wmissing-prototypes $WARN_CFLAGS"
  cflag_check -Wstrict-prototypes && WARN_CFLAGS="-Wstrict-prototypes $WARN_CFLAGS"
else
  CFLAGS="-D_ISOC99_SOURCE -D_BSD_SOURCE $CFLAGS"
fi

cflag_check -MD -MP && DEPFLAGS="-MD -MP"


if test -n "$LDFLAGS" ; then
  extra_ldflags="$extra_ldflags $LDFLAGS"
  warn_cflags=yes
elif test "$cc_vendor" = "intel" ; then
  extra_ldflags="$extra_ldflags -i-static"
fi
if test -n "$CPPFLAGS" ; then
  extra_cflags="$extra_cflags $CPPFLAGS"
  warn_cflags=yes
fi


echocheck "PIC"
pic=no
cat > $TMPC << EOF
int main(void) {
#if !(defined(__PIC__) || defined(__pic__) || defined(PIC))
#error PIC not enabled
#endif
    return 0;
}
EOF
cc_check && pic=yes && extra_cflags="$extra_cflags -DPIC"
echores $pic


if x86 ; then

echocheck "ebx availability"
ebx_available=no
def_ebx_available='#define HAVE_EBX_AVAILABLE 0'
cat > $TMPC << EOF
int main(void) {
    int x;
    __asm__ volatile(
        "xor %0, %0"
        :"=b"(x)
        // just adding ebx to clobber list seems unreliable with some
        // compilers, e.g. Haiku's gcc 2.95
    );
    // and the above check does not work for OSX 64 bit...
    __asm__ volatile("":::"%ebx");
    return 0;
}
EOF
cc_check && ebx_available=yes && def_ebx_available='#define HAVE_EBX_AVAILABLE 1'
echores $ebx_available

fi #if x86

######################
# MAIN TESTS GO HERE #
######################


echocheck "-lm"
if cflag_check -lm ; then
  _ld_lm="-lm"
  echores "yes"
else
  _ld_lm=""
  echores "no"
fi


echocheck "nanosleep"
_nanosleep=no
statement_check time.h 'nanosleep(0, 0)' && _nanosleep=yes
if test "$_nanosleep" = yes ; then
  def_nanosleep='#define HAVE_NANOSLEEP 1'
else
  def_nanosleep='#define HAVE_NANOSLEEP 0'
fi
echores "$_nanosleep"


echocheck "mman.h"
_mman=no
statement_check sys/mman.h 'mmap(0, 0, 0, 0, 0, 0)' && _mman=yes
if test "$_mman" = yes ; then
  def_mman_h='#define HAVE_SYS_MMAN_H 1'
else
  def_mman_h='#define HAVE_SYS_MMAN_H 0'
fi
echores "$_mman"


echocheck "dynamic loader"
_dl=no
for _ld_tmp in "" "-ldl"; do
  statement_check dlfcn.h 'dlopen("", 0)' $_ld_tmp && _ld_dl="$_ld_tmp" && _dl=yes && break
done
if test "$_dl" = yes ; then
  def_dl='#define HAVE_LIBDL 1'
else
  def_dl='#define HAVE_LIBDL 0'
fi
echores "$_dl"


echocheck "pthread"
if linux ; then
  THREAD_CFLAGS=-D_REENTRANT
elif freebsd || netbsd || openbsd ; then
  THREAD_CFLAGS=-D_THREAD_SAFE
fi
if test "$_pthreads" = auto ; then
cat > $TMPC << EOF
#include <pthread.h>
static void *func(void *arg) { return arg; }
int main(void) {
 pthread_t tid;
#ifdef PTW32_STATIC_LIB
 pthread_win32_process_attach_np();
 pthread_win32_thread_attach_np();
#endif
 return pthread_create (&tid, 0, func, 0) != 0;
}
EOF
_pthreads=no
for _ld_tmp in "-lpthreadGC2" "" "-lpthread" "-pthread" ; do
# for crosscompilation, we cannot execute the program, be happy if we can link statically
cc_check $THREAD_CFLAGS $_ld_tmp && (tmp_run || test "$_ld_static") && _ld_pthread="$_ld_tmp" && _pthreads=yes && break
done
if test "$_pthreads" = no && mingw32 ; then
_ld_tmp="-lpthreadGC2 -lws2_32"
cc_check $_ld_tmp -DPTW32_STATIC_LIB && (tmp_run || test "$_ld_static") && _ld_pthread="$_ld_tmp" && _pthreads=yes && CFLAGS="$CFLAGS -DPTW32_STATIC_LIB"
fi
fi
if test "$_pthreads" = yes ; then
  test "$_ld_pthread" && res_comment="using $_ld_pthread"
  def_pthreads='#define HAVE_PTHREADS 1'
  extra_cflags="$extra_cflags $THREAD_CFLAGS"
else
  res_comment="v4l2 disabled"
  def_pthreads='#define HAVE_PTHREADS 0'
  _tv_v4l2=no
fi
echores "$_pthreads"

if test "$_pthreads" = yes ; then

# Cargo-cult for -lrt, which is needed on not so recent glibc version for
# clock_gettime. It's documented as required before before glibc 2.17, which
# was released in december 2012. On newer glibc versions or on other systems,
# this will hopefully do nothing.
echocheck "linking with -lrt"
_rt=no
cc_check "$_ld_pthread -lrt" && _rt=yes
if test "$_rt" = yes ; then
  _ld_pthread="$_ld_pthread -lrt"
fi
echores "$_rt"

fi

echocheck "stream cache"
_stream_cache="$_pthreads"
if test "$_stream_cache" = yes ; then
  def_stream_cache='#define HAVE_STREAM_CACHE 1'
else
  def_stream_cache='#define HAVE_STREAM_CACHE 0'
fi
echores "$_stream_cache"

echocheck "rpath"
if test "$_rpath" = yes ; then
  for I in $(echo $extra_ldflags | sed 's/-L//g') ; do
    tmp="$tmp $(echo $I | sed 's/.*/ -L& -Wl,-R&/')"
  done
extra_ldflags=$tmp
fi
echores "$_rpath"

echocheck "iconv"
if test "$_iconv" = auto ; then
  cat > $TMPC << EOF
#include <stdio.h>
#include <unistd.h>
#include <iconv.h>
#define INBUFSIZE 1024
#define OUTBUFSIZE 4096

char inbuffer[INBUFSIZE];
char outbuffer[OUTBUFSIZE];

int main(void) {
  size_t numread;
  iconv_t icdsc;
  char *tocode="UTF-8";
  char *fromcode="cp1250";
  if ((icdsc = iconv_open(tocode, fromcode)) != (iconv_t)(-1)) {
    while ((numread = read(0, inbuffer, INBUFSIZE))) {
      char *iptr=inbuffer;
      char *optr=outbuffer;
      size_t inleft=numread;
      size_t outleft=OUTBUFSIZE;
      if (iconv(icdsc, &iptr, &inleft, &optr, &outleft)
          != (size_t)(-1)) {
        write(1, outbuffer, OUTBUFSIZE - outleft);
      }
    }
    if (iconv_close(icdsc) == -1)
      ;
  }
  return 0;
}
EOF
  _iconv=no
  for _ld_tmp in "" "-liconv" "-liconv $_ld_dl" ; do
    cc_check $_ld_lm $_ld_tmp && libs_mplayer="$libs_mplayer $_ld_tmp" &&
      _iconv=yes && break
  done
  if test "$_iconv" != yes ; then
    die "Unable to find iconv which should be part of standard compilation environment. Aborting. If you really mean to compile without iconv support use --disable-iconv."
  fi
fi
if test "$_iconv" = yes ; then
  def_iconv='#define HAVE_ICONV 1'
else
  def_iconv='#define HAVE_ICONV 0'
fi
echores "$_iconv"


echocheck "soundcard.h"
_soundcard_h=no
def_soundcard_h='#define HAVE_SOUNDCARD_H 0'
def_sys_soundcard_h='#define HAVE_SYS_SOUNDCARD_H 0'
for _soundcard_header in "sys/soundcard.h" "soundcard.h"; do
  header_check $_soundcard_header && _soundcard_h=yes &&
    res_comment="$_soundcard_header" && break
done

if test "$_soundcard_h" = yes ; then
  if test $_soundcard_header = "sys/soundcard.h"; then
    def_sys_soundcard_h='#define HAVE_SYS_SOUNDCARD_H 1'
  else
    def_soundcard_h='#define HAVE_SOUNDCARD_H 1'
  fi
fi
echores "$_soundcard_h"


echocheck "sys/videoio.h"
sys_videoio_h=no
def_sys_videoio_h='#define HAVE_SYS_VIDEOIO_H 0'
header_check sys/videoio.h && sys_videoio_h=yes &&
    def_sys_videoio_h='#define HAVE_SYS_VIDEOIO_H 1'
echores "$sys_videoio_h"


echocheck "terminfo"
if test "$_terminfo" = auto ; then
  _terminfo=no
  for _ld_tmp in "-lncurses" "-lncursesw"; do
    statement_check term.h 'setupterm(0, 1, 0)' $_ld_tmp &&
      libs_mplayer="$libs_mplayer $_ld_tmp" && _terminfo=yes && break
  done
fi
if test "$_terminfo" = yes ; then
  def_terminfo='#define HAVE_TERMINFO 1'
  test $_ld_tmp && res_comment="using $_ld_tmp"

  if test "$_termcap" = auto ; then
    _termcap=yes # terminfo provides termcap
  fi
else
  def_terminfo='#define HAVE_TERMINFO 0'
fi
echores "$_terminfo"


echocheck "termcap"
if test "$_termcap" = auto ; then
  _termcap=no
  for _ld_tmp in "-lncurses" "-ltinfo" "-ltermcap"; do
    statement_check term.h 'tgetent(0, 0)' $_ld_tmp &&
      libs_mplayer="$libs_mplayer $_ld_tmp" && _termcap=yes && break
  done
fi
if test "$_termcap" = yes ; then
  def_termcap='#define HAVE_TERMCAP 1'
  test $_ld_tmp && res_comment="using $_ld_tmp"
else
  def_termcap='#define HAVE_TERMCAP 0'
fi
echores "$_termcap"


echocheck "termios"
def_termios='#define HAVE_TERMIOS 0'
def_termios_h='#define HAVE_TERMIOS_H 0'
def_termios_sys_h='#define HAVE_SYS_TERMIOS_H 0'
if test "$_termios" = auto ; then
  _termios=no
  for _termios_header in "termios.h" "sys/termios.h"; do
  header_check $_termios_header && _termios=yes &&
    res_comment="using $_termios_header" && break
done
fi

if test "$_termios" = yes ; then
  def_termios='#define HAVE_TERMIOS 1'
  if test "$_termios_header" = "termios.h" ; then
    def_termios_h='#define HAVE_TERMIOS_H 1'
  else
    def_termios_sys_h='#define HAVE_SYS_TERMIOS_H 1'
  fi
fi
echores "$_termios"


echocheck "shm"
if test "$_shm" = auto ; then
  _shm=no
  statement_check sys/shm.h 'shmget(0, 0, 0); shmat(0, 0, 0); shmctl(0, 0, 0)' && _shm=yes
fi
if test "$_shm" = yes ; then
  def_shm='#define HAVE_SHM 1'
else
  def_shm='#define HAVE_SHM 0'
fi
echores "$_shm"


echocheck "POSIX select()"
cat > $TMPC << EOF
#include <stdio.h>
#include <stdlib.h>
#include <sys/types.h>
#include <string.h>
#include <sys/time.h>
#include <unistd.h>
int main(void) {int nfds = 1; fd_set readfds; struct timeval timeout; select(nfds, &readfds, NULL, NULL, &timeout); return 0; }
EOF
_posix_select=no
def_posix_select='#define HAVE_POSIX_SELECT 0'
cc_check && _posix_select=yes &&
    def_posix_select='#define HAVE_POSIX_SELECT 1'
echores "$_posix_select"


echocheck "audio select()"
if test "$_select" = no ; then
  def_select='#define HAVE_AUDIO_SELECT 0'
elif test  "$_select" = yes ; then
  def_select='#define HAVE_AUDIO_SELECT 1'
fi
echores "$_select"


echocheck "glob()"
_glob=no
statement_check glob.h 'glob("filename", 0, 0, 0)' && _glob=yes
need_glob=no
if test "$_glob" = yes ; then
  def_glob='#define HAVE_GLOB 1'
else
  def_glob='#define HAVE_GLOB 0'
  # HACK! need_glob currently enables compilation of a
  # win32-specific glob()-replacement.
  # Other OS neither need it nor can they use it (mf:// is disabled for them).
  win32 && need_glob=yes
fi
echores "$_glob"


echocheck "setmode()"
_setmode=no
def_setmode='#define HAVE_SETMODE 0'
statement_check io.h 'setmode(0, 0)' && _setmode=yes && def_setmode='#define HAVE_SETMODE 1'
echores "$_setmode"


echocheck "sys/sysinfo.h"
_sys_sysinfo=no
statement_check sys/sysinfo.h 'struct sysinfo s_info; s_info.mem_unit=0; sysinfo(&s_info)' && _sys_sysinfo=yes
if test "$_sys_sysinfo" = yes ; then
  def_sys_sysinfo_h='#define HAVE_SYS_SYSINFO_H 1'
else
  def_sys_sysinfo_h='#define HAVE_SYS_SYSINFO_H 0'
fi
echores "$_sys_sysinfo"


echocheck "pkg-config"
if $($_pkg_config --version > /dev/null 2>&1); then
  if test "$_ld_static"; then
    _pkg_config="$_pkg_config --static"
  fi
  echores "yes"
else
  _pkg_config=false
  echores "no"
fi


echocheck "libguess support"
if test "$_libguess" = auto ; then
    _libguess=no
    if pkg_config_add 'libguess >= 1.0' ; then
        _libguess=yes
    fi
fi
if test "$_libguess" = yes; then
    def_libguess="#define HAVE_LIBGUESS 1"
else
    def_libguess="#define HAVE_LIBGUESS 0"
fi
echores "$_libguess"


echocheck "Samba support (libsmbclient)"
if test "$_smb" = auto ; then
    _smb=no
    if pkg_config_add 'smbclient >= 0.2.0' ; then
        _smb=yes
    fi
fi
if test "$_smb" = yes; then
    def_smb="#define HAVE_LIBSMBCLIENT 1"
    inputmodules="smb $inputmodules"
else
    def_smb="#define HAVE_LIBSMBCLIENT 0"
    noinputmodules="smb $noinputmodules"
fi
echores "$_smb"


echocheck "libquvi 0.4.x support"
if test "$_libquvi4" = auto ; then
    _libquvi4=no
    if pkg_config_add 'libquvi >= 0.4.1' ; then
        _libquvi4=yes
    fi
fi
if test "$_libquvi4" = yes; then
    def_libquvi4="#define HAVE_LIBQUVI4 1"
else
    def_libquvi4="#define HAVE_LIBQUVI4 0"
fi
echores "$_libquvi4"

echocheck "libquvi 0.9.x support"
if test "$_libquvi4" = yes ; then
    _libquvi9=no
    res_comment="using libquvi 0.4.x"
fi
if test "$_libquvi9" = auto ; then
    _libquvi9=no
    if pkg_config_add 'libquvi-0.9 >= 0.9.0' ; then
        _libquvi9=yes
    fi
fi
if test "$_libquvi9" = yes; then
    def_libquvi9="#define HAVE_LIBQUVI9 1"
else
    def_libquvi9="#define HAVE_LIBQUVI9 0"
fi
echores "$_libquvi9"

#########
# VIDEO #
#########


if darwin; then

echocheck "Cocoa"
if test "$_cocoa" = auto ; then
  cat > $TMPC <<EOF
#include <CoreServices/CoreServices.h>
#include <OpenGL/OpenGL.h>
int main(void) {
  NSApplicationLoad();
}
EOF
  _cocoa=no
  cc_check -framework IOKit -framework Cocoa -framework OpenGL && _cocoa=yes
fi
if test "$_cocoa" = yes ; then
  libs_mplayer="$libs_mplayer -framework IOKit -framework Cocoa -framework OpenGL"
  extra_ldflags="$extra_ldflags -fobjc-arc" # needed for OS X 10.7
  def_cocoa='#define HAVE_COCOA 1'
else
  def_cocoa='#define HAVE_COCOA 0'
fi
echores "$_cocoa"

echocheck "CoreVideo"
if test "$_cocoa" = yes && test "$_corevideo" = auto ; then
  cat > $TMPC <<EOF
#include <QuartzCore/CoreVideo.h>
int main(void) { return 0; }
EOF
  _corevideo=no
  cc_check -framework Cocoa -framework QuartzCore -framework OpenGL && _corevideo=yes
fi
if test "$_corevideo" = yes ; then
  vomodules="corevideo $vomodules"
  libs_mplayer="$libs_mplayer -framework QuartzCore"
  def_corevideo='#define HAVE_COREVIDEO 1'
else
  novomodules="corevideo $novomodules"
  def_corevideo='#define HAVE_COREVIDEO 0'
fi
echores "$_corevideo"

depends_on_application_services(){
  test "$_corevideo" = yes
}

else
  def_cocoa='#define HAVE_COCOA 0'
  def_corevideo='#define HAVE_COREVIDEO 0'
fi #if darwin

_wlver="1.2.0"
echocheck "Wayland"
if test "$_wayland" = yes || test "$_wayland" = auto; then
 _wayland="no"
 pkg_config_add "wayland-client >= $_wlver wayland-cursor >= $_wlver xkbcommon >= 0.3.0" \
     && _wayland="yes"
fi
if test "$_wayland" = yes; then
  res_comment=""
  def_wayland='#define HAVE_WAYLAND'
  vomodules="wayland $vomodules"
else
  res_comment="version >= $_wlver"
  def_wayland='#define HAVE_WAYLAND 0'
  novomodules="wayland $novomodules"
fi
echores "$_wayland"
unset _wlver

echocheck "X11 headers presence"
  _x11_headers="no"
  res_comment="check if the dev(el) packages are installed"
  for I in $(echo $extra_cflags | sed s/-I//g) /usr/include ; do
    if test -f "$I/X11/Xlib.h" ; then
      _x11_headers="yes"
      res_comment=""
      break
    fi
  done
  if test $_cross_compile = no; then
    for I in /usr/X11/include /usr/X11R7/include /usr/local/include /usr/X11R6/include \
             /usr/include/X11R6 /usr/openwin/include ; do
      if test -f "$I/X11/Xlib.h" ; then
        extra_cflags="$extra_cflags -I$I"
        _x11_headers="yes"
        res_comment="using $I"
        break
      fi
    done
  fi
echores "$_x11_headers"


echocheck "X11"
if test "$_x11" = auto && test "$_x11_headers" = yes ; then
  for I in "" -L/usr/X11R7/lib -L/usr/local/lib -L/usr/X11R6/lib -L/usr/lib/X11R6 \
           -L/usr/X11/lib -L/usr/lib32 -L/usr/openwin/lib -L/usr/local/lib64 -L/usr/X11R6/lib64 \
           -L/usr/lib ; do
    if netbsd; then
      _ld_tmp="$I -lXext -lX11 $_ld_pthread -Wl,-R$(echo $I | sed s/^-L//)"
    else
      _ld_tmp="$I -lXext -lX11 $_ld_pthread"
    fi
    statement_check_broken X11/Xutil.h X11/XKBlib.h 'XCreateWindow(0, 0, 0, 0, 0, 0, 0, 0, 0, 0, 0, 0)' $_ld_tmp &&
      _x11=yes
    # Check that there aren't conflicting headers between ApplicationServices
    # and X11. On versions of Mac OSX prior to 10.7 the deprecated QuickDraw API
    # is included by -framework ApplicationServices and clashes with the X11
    # definition of the "Cursor" type.
    if darwin && depends_on_application_services && test "$_x11" = yes ; then
      _x11=no
      header_check_broken ApplicationServices/ApplicationServices.h \
        X11/Xutil.h $_ld_tmp && _x11=yes
    fi
    if test "$_x11" = yes ; then
      libs_mplayer="$libs_mplayer $_ld_tmp"
      break
    fi
  done
fi
if test "$_x11" = yes ; then
  def_x11='#define HAVE_X11 1'
  vomodules="x11 $vomodules"
else
  _x11=no
  def_x11='#define HAVE_X11 0'
  novomodules="x11 $novomodules"
  res_comment="check if the dev(el) packages are installed"
fi
echores "$_x11"

echocheck "Xss screensaver extensions"
if test "$_xss" = auto ; then
  _xss=no
  statement_check "X11/extensions/scrnsaver.h" 'XScreenSaverSuspend(NULL, True)' -lXss && _xss=yes
fi
if test "$_xss" = yes ; then
  def_xss='#define HAVE_XSS 1'
  libs_mplayer="$libs_mplayer -lXss"
else
  def_xss='#define HAVE_XSS 0'
fi
echores "$_xss"

echocheck "DPMS"
_xdpms3=no
_xdpms4=no
if test "$_x11" = yes ; then
  cat > $TMPC <<EOF
#include <X11/Xmd.h>
#include <X11/Xlib.h>
#include <X11/Xutil.h>
#include <X11/Xatom.h>
#include <X11/extensions/dpms.h>
int main(void) { DPMSQueryExtension(0, 0, 0); return 0; }
EOF
  cc_check -lXdpms && _xdpms3=yes
  statement_check_broken X11/Xlib.h X11/extensions/dpms.h 'DPMSQueryExtension(0, 0, 0)' -lXext && _xdpms4=yes
fi
if test "$_xdpms4" = yes ; then
  def_xdpms='#define HAVE_XDPMS 1'
  res_comment="using Xdpms 4"
  echores "yes"
elif test "$_xdpms3" = yes ; then
  def_xdpms='#define HAVE_XDPMS 1'
  libs_mplayer="$libs_mplayer -lXdpms"
  res_comment="using Xdpms 3"
  echores "yes"
else
  def_xdpms='#define HAVE_XDPMS 0'
  echores "no"
fi


echocheck "Xv"
if test "$_xv" = auto && test "$_x11" = yes ; then
  _xv=no
  statement_check_broken X11/Xlib.h X11/extensions/Xvlib.h 'XvGetPortAttribute(0, 0, 0, 0)' -lXv && _xv=yes
fi

if test "$_xv" = yes ; then
  def_xv='#define HAVE_XV 1'
  libs_mplayer="$libs_mplayer -lXv"
  vomodules="xv $vomodules"
else
  def_xv='#define HAVE_XV 0'
  novomodules="xv $novomodules"
fi
echores "$_xv"


echocheck "VDPAU"
if test "$_vdpau" = auto && test "$_x11" = yes ; then
  _vdpau=no
  if test "$_dl" = yes ; then
    pkg_config_add 'vdpau >= 0.2' && _vdpau=yes
  fi
fi
if test "$_vdpau" = yes ; then
  def_vdpau='#define HAVE_VDPAU 1'
  vomodules="vdpau $vomodules"
else
  def_vdpau='#define HAVE_VDPAU 0'
  novomodules="vdpau $novomodules"
fi
echores "$_vdpau"


echocheck "VAAPI"
_vaapi_vpp=no
<<<<<<< HEAD
def_vaapi_vpp='#define HAVE_VAAPI_VPP 0'
=======
def_vaapi_vpp='#define CONFIG_VAAPI_VPP 0'
_vaapi_glx=no
def_vaapi_glx='#define CONFIG_VAAPI_GLX 0'
>>>>>>> 25affdcc
if test "$_vaapi" = auto && test "$_x11" = yes ; then
  _vaapi=no
  if test "$_dl" = yes ; then
    pkg_config_add 'libva >= 0.32.0 libva-x11 >= 0.32.0' && _vaapi=yes
  fi
fi
if test "$_vaapi" = yes ; then
  def_vaapi='#define HAVE_VAAPI 1'
  def_vaapi_hwaccel='#define HAVE_VAAPI_HWACCEL 1'
  vomodules="vaapi $vomodules"
else
  def_vaapi='#define HAVE_VAAPI 0'
  def_vaapi_hwaccel='#define HAVE_VAAPI_HWACCEL 0'
  novomodules="vaapi $novomodules"
fi
echores "$_vaapi"

if test "$_vaapi" = yes ; then
  echocheck "VAAPI VPP"
  if pkg-config 'libva >= 0.34.0' ; then
    _vaapi_vpp=yes
    def_vaapi_vpp='#define HAVE_VAAPI_VPP 1'
  fi
  echores "$_vaapi_glx"
  echocheck "VAAPI GLX"
  if pkg_config_add 'libva-glx >= 0.32.0' ; then
    _vaapi_glx=yes
    def_vaapi_glx='#define CONFIG_VAAPI_GLX 1'
  fi
  echores "$_vaapi_glx"
fi


echocheck "Xinerama"
if test "$_xinerama" = auto && test "$_x11" = yes ; then
  _xinerama=no
  statement_check X11/extensions/Xinerama.h 'XineramaIsActive(0)' -lXinerama && _xinerama=yes
fi

if test "$_xinerama" = yes ; then
  def_xinerama='#define HAVE_XINERAMA 1'
  libs_mplayer="$libs_mplayer -lXinerama"
else
  def_xinerama='#define HAVE_XINERAMA 0'
fi
echores "$_xinerama"


# Note: the -lXxf86vm library is the VideoMode extension and though it's not
# needed for DGA, AFAIK every distribution packages together with DGA stuffs
# named 'X extensions' or something similar.
# This check may be useful for future mplayer versions (to change resolution)
# If you run into problems, remove '-lXxf86vm'.
echocheck "Xxf86vm"
if test "$_vm" = auto && test "$_x11" = yes ; then
  _vm=no
  statement_check_broken X11/Xlib.h X11/extensions/xf86vmode.h 'XF86VidModeQueryExtension(0, 0, 0)' -lXxf86vm && _vm=yes
fi
if test "$_vm" = yes ; then
  def_vm='#define HAVE_XF86VM 1'
  libs_mplayer="$libs_mplayer -lXxf86vm"
else
  def_vm='#define HAVE_XF86VM 0'
fi
echores "$_vm"

# Check for the presence of special keycodes, like audio control buttons
# that XFree86 might have.  Used to be bundled with the xf86vm check, but
# has nothing to do with xf86vm and XFree 3.x has xf86vm but does NOT
# have these new keycodes.
echocheck "XF86keysym"
if test "$_xf86keysym" = auto && test "$_x11" = yes ; then
  _xf86keysym=no
  return_check X11/XF86keysym.h XF86XK_AudioPause && _xf86keysym=yes
fi
if test "$_xf86keysym" = yes ; then
  def_xf86keysym='#define HAVE_XF86XK 1'
else
  def_xf86keysym='#define HAVE_XF86XK 0'
fi
echores "$_xf86keysym"


echocheck "CACA"
if test "$_caca" = auto ; then
  _caca=no
  pkg_config_add 'caca >= 0.99.beta18' && _caca=yes
fi
if test "$_caca" = yes ; then
  def_caca='#define HAVE_CACA 1'
  vomodules="caca $vomodules"
else
  def_caca='#define HAVE_CACA 0'
  novomodules="caca $novomodules"
fi
echores "$_caca"


echocheck "DVB"
if test "$_dvb" = auto ; then
  _dvb=no
cat >$TMPC << EOF
#include <poll.h>
#include <sys/ioctl.h>
#include <stdio.h>
#include <time.h>
#include <unistd.h>
#include <linux/dvb/dmx.h>
#include <linux/dvb/frontend.h>
#include <linux/dvb/video.h>
#include <linux/dvb/audio.h>
int main(void) {return 0;}
EOF
  for _inc_tmp in "" "-I/usr/src/DVB/include" ; do
    cc_check $_inc_tmp && _dvb=yes &&
      extra_cflags="$extra_cflags $_inc_tmp" && break
  done
fi
echores "$_dvb"
if test "$_dvb" = yes ; then
  _dvbin=yes
  inputmodules="dvb $inputmodules"
  def_dvb='#define HAVE_DVB 1'
  def_dvbin='#define HAVE_DVBIN 1'
else
  _dvbin=no
  noinputmodules="dvb $noinputmodules"
  def_dvb='#define HAVE_DVB 0'
  def_dvbin='#define HAVE_DVBIN 0 '
fi


echocheck "MNG support"
if test "$_mng" = auto ; then
  _mng=no
  return_statement_check libmng.h 'const char * p_ver = mng_version_text()' '!p_ver || p_ver[0] == 0' -lmng -lz $_ld_lm && _mng=yes
fi
echores "$_mng"
if test "$_mng" = yes ; then
  def_mng='#define HAVE_MNG 1'
  libs_mplayer="$libs_mplayer -lmng -lz"
else
  def_mng='#define HAVE_MNG 0'
fi

echocheck "JPEG support"
if test "$_jpeg" = auto ; then
  _jpeg=no
  header_check_broken stdio.h jpeglib.h -ljpeg $_ld_lm && _jpeg=yes
fi
echores "$_jpeg"

if test "$_jpeg" = yes ; then
  def_jpeg='#define HAVE_JPEG 1'
  libs_mplayer="$libs_mplayer -ljpeg"
else
  def_jpeg='#define HAVE_JPEG 0'
fi


#################
# VIDEO + AUDIO #
#################


# make sure this stays below CoreVideo to avoid issues due to namespace
# conflicts between -lGL and -framework OpenGL
echocheck "OpenGL"
#Note: this test is run even with --enable-gl since we autodetect linker flags
if (test "$_x11" = yes || test "$_wayland" = yes || test "$_cocoa" = yes || win32) && test "$_gl" != no ; then
  cat > $TMPC << EOF
#ifdef GL_WIN32
#include <windows.h>
#elif defined(GL_WAYLAND)
#include <EGL/egl.h>
#else
#include <X11/Xlib.h>
#include <GL/glx.h>
#endif
#include <GL/gl.h>
int main(int argc, char *argv[]) {
#ifdef GL_WIN32
  HDC dc;
  wglCreateContext(dc);
#elif defined(GL_WAYLAND)
  eglCreateContext(NULL, NULL, EGL_NO_CONTEXT, NULL);
#else
  glXCreateContext(NULL, NULL, NULL, True);
#endif
  glFinish();
  return 0;
}
EOF
  _gl=no
  if test "$_x11" = yes ; then
    for _ld_tmp in "" -lGL "-lGL -lXdamage" "-lGL $_ld_pthread" ; do
      if cc_check $_ld_tmp $_ld_lm ; then
        _gl=yes
        _gl_x11=yes
        libs_mplayer="$libs_mplayer $_ld_tmp $_ld_dl"
        break
      fi
    done
  fi
  if test "$_wayland" = yes && cc_check -DGL_WAYLAND -lGL -lEGL &&
      pkg_config_add "wayland-egl >= 9.0.0"; then
    _gl=yes
    _gl_wayland=yes
    libs_mplayer="$libs_mplayer -lGL -lEGL"
  fi
  if win32 && cc_check -DGL_WIN32 -lopengl32 ; then
    _gl=yes
    _gl_win32=yes
    libs_mplayer="$libs_mplayer -lopengl32 -lgdi32"
  fi
  if test "$_cocoa" = yes ; then
    _gl=yes
    _gl_cocoa=yes
  fi

  cat > $TMPC << EOF
#ifdef __APPLE__
#include <OpenGL/gl.h>
#include <OpenGL/glext.h>
#else
#include <GL/gl.h>
#include <GL/glext.h>
#endif
int main(int argc, char *argv[]) {
  return !GL_INVALID_FRAMEBUFFER_OPERATION;
}
EOF
  if ! cc_check; then
    _gl=no
    _gl_x11=no
    _gl_wayland=no
    _gl_win32=no
    _gl_cocoa=no
    res_comment="missing glext.h, get from http://www.opengl.org/registry/api/glext.h"
  fi
else
  _gl=no
fi

def_gl_cocoa='#define HAVE_GL_COCOA 0'
def_gl_win32='#define HAVE_GL_WIN32 0'
def_gl_x11='#define HAVE_GL_X11 0'
def_gl_wayland='#define HAVE_GL_WAYLAND 0'

if test "$_gl" = yes ; then
  def_gl='#define HAVE_GL 1'
  res_comment="backends:"
  if test "$_gl_cocoa" = yes ; then
    def_gl_cocoa='#define HAVE_GL_COCOA 1'
    res_comment="$res_comment cocoa"
  fi
  if test "$_gl_win32" = yes ; then
    def_gl_win32='#define HAVE_GL_WIN32 1'
    res_comment="$res_comment win32"
  fi
  if test "$_gl_x11" = yes ; then
    def_gl_x11='#define HAVE_GL_X11 1'
    res_comment="$res_comment x11"
  fi
  if test "$_gl_wayland" = yes ; then
    def_gl_wayland='#define HAVE_GL_WAYLAND'
    res_comment="$res_comment wayland"
  fi
  vomodules="opengl $vomodules"
else
  def_gl='#define HAVE_GL 0'
  novomodules="opengl $novomodules"
fi
echores "$_gl"



if win32; then


echocheck "Direct3D"
if test "$_direct3d" = auto ; then
  _direct3d=no
  header_check d3d9.h && _direct3d=yes
fi
if test "$_direct3d" = yes ; then
  def_direct3d='#define HAVE_DIRECT3D 1'
  vomodules="direct3d $vomodules"
else
  def_direct3d='#define HAVE_DIRECT3D 0'
  novomodules="direct3d $novomodules"
fi
echores "$_direct3d"


echocheck "DirectSound"
if test "$_dsound" = auto ; then
  _dsound=no
  header_check dsound.h && _dsound=yes
fi
if test "$_dsound" = yes ; then
  def_dsound='#define HAVE_DSOUND 1'
  aomodules="dsound $aomodules"
else
  def_dsound='#define HAVE_DSOUND 0'
  noaomodules="dsound $noaomodules"
fi
echores "$_dsound"

echocheck "WASAPI"
if test "$_wasapi" = auto ; then
  _wasapi=no

cat > $TMPC << EOF
#define COBJMACROS 1
#define _WIN32_WINNT 0x600
#include <malloc.h>
#include <stdlib.h>
#include <process.h>
#include <initguid.h>
#include <audioclient.h>
#include <endpointvolume.h>
#include <mmdeviceapi.h>
#include <avrt.h>
    const GUID *check1[] = {
      &IID_IAudioClient,
      &IID_IAudioRenderClient,
      &IID_IAudioClient,
      &IID_IAudioEndpointVolume,
    };
int main(void) {
    return 0;
}
EOF

if cc_check "-lole32"; then
  _wasapi="yes"
fi

fi
if test "$_wasapi" = yes ; then
  def_wasapi='#define HAVE_WASAPI 1'
  aomodules="wasapi $aomodules"
  libs_mplayer="$libs_mplayer -lole32"
else
  def_wasapi='#define HAVE_WASAPI 0'
  noaomodules="wasapi $noaomodules"
fi
echores "$_wasapi"

else
  def_direct3d='#define HAVE_DIRECT3D 0'
  def_dsound='#define HAVE_DSOUND 0'
  def_wasapi='#define HAVE_WASAPI 0'
fi #if win32; then


echocheck "SDL 2.0"
if test "$_sdl2" = yes ; then
  pkg_config_add 'sdl2' && _sdl2=yes
fi
if test "$_sdl2" = yes ; then
  _sdl=yes # sdl2 implies sdl
  def_sdl='#define HAVE_SDL 1'
  def_sdl2='#define HAVE_SDL2 1'
  vomodules="sdl $vomodules"
  aomodules="sdl $aomodules"
  echores "$_sdl2"
else
  def_sdl2='#define HAVE_SDL2 0'
  echores "$_sdl2"
  echocheck "SDL"
  if test "$_sdl" = yes ; then
    pkg_config_add 'sdl' && _sdl=yes
  fi
  if test "$_sdl" = yes ; then
    def_sdl='#define HAVE_SDL 1'
    novomodules="sdl $novomodules"
    aomodules="sdl $aomodules"
  else
    def_sdl='#define HAVE_SDL 0'
    novomodules="sdl $novomodules"
    noaomodules="sdl $noaomodules"
  fi
  echores "$_sdl"
fi




#########
# AUDIO #
#########


echocheck "OSS Audio"
if test "$_ossaudio" = auto ; then
  _ossaudio=no
  return_check $_soundcard_header SNDCTL_DSP_SETFRAGMENT && _ossaudio=yes
fi
if test "$_ossaudio" = yes ; then
  def_ossaudio='#define HAVE_OSS_AUDIO 1'
  aomodules="oss $aomodules"
  cat > $TMPC << EOF
#include <$_soundcard_header>
#ifdef OPEN_SOUND_SYSTEM
int main(void) { return 0; }
#else
#error Not the real thing
#endif
EOF
   _real_ossaudio=no
   cc_check && _real_ossaudio=yes
   if test "$_real_ossaudio" = yes; then
     def_ossaudio_devdsp='#define PATH_DEV_DSP "/dev/dsp"'
     # Check for OSS4 headers (override default headers)
     # Does not apply to systems where OSS4 is native (e.g. FreeBSD)
     if test -f /etc/oss.conf; then
       . /etc/oss.conf
       _ossinc="$OSSLIBDIR/include"
       if test -f "$_ossinc/sys/soundcard.h"; then
         extra_cflags="-I$_ossinc $extra_cflags"
       fi
     fi
   elif netbsd || openbsd ; then
     def_ossaudio_devdsp='#define PATH_DEV_DSP "/dev/sound"'
     libs_mplayer="$libs_mplayer -lossaudio"
   else
     def_ossaudio_devdsp='#define PATH_DEV_DSP "/dev/dsp"'
   fi
  def_ossaudio_devmixer='#define PATH_DEV_MIXER "/dev/mixer"'
else
  def_ossaudio='#define HAVE_OSS_AUDIO 0'
  def_ossaudio_devdsp='#define PATH_DEV_DSP ""'
  def_ossaudio_devmixer='#define PATH_DEV_MIXER ""'
  noaomodules="oss $noaomodules"
fi
echores "$_ossaudio"


echocheck "RSound"
if test "$_rsound" = auto ; then
   _rsound=no
   statement_check rsound.h 'rsd_init(NULL);' -lrsound && _rsound=yes
fi
echores "$_rsound"

if test "$_rsound" = yes ; then
   def_rsound='#define HAVE_RSOUND 1'
   aomodules="rsound $aomodules"
   libs_mplayer="$libs_mplayer -lrsound"
else
   def_rsound='#define HAVE_RSOUND 0'
   noaomodules="rsound $noaomodules"
fi


echocheck "sndio"
if test "$_sndio" = auto ; then
   _sndio=no
   statement_check sndio.h 'struct sio_par par; sio_initpar(&par);' -lsndio && _sndio=yes
fi
echores "$_sndio"

if test "$_sndio" = yes ; then
  def_sndio='#define HAVE_SNDIO 1'
  aomodules="sndio $_aomodules"
  libs_mplayer="$libs_mplayer -lsndio"
else
  def_sndio='#define HAVE_SNDIO 0'
  noaomodules="sndio $_noaomodules"
fi


echocheck "pulse"
if test "$_pulse" = auto ; then
  _pulse=no
  if pkg_config_add 'libpulse >= 0.9' ; then
      _pulse=yes
  fi
fi
echores "$_pulse"

if test "$_pulse" = yes ; then
  def_pulse='#define HAVE_PULSE 1'
  aomodules="pulse $aomodules"
else
  def_pulse='#define HAVE_PULSE 0'
  noaomodules="pulse $noaomodules"
fi


echocheck "PortAudio"
if test "$_portaudio" = auto && test "$_pthreads" != yes ; then
    _portaudio=no
    res_comment="pthreads not enabled"
fi
if test "$_portaudio" = auto ; then
  _portaudio=no
  if pkg_config_add 'portaudio-2.0 >= 19' ; then
      _portaudio=yes
  fi
fi
echores "$_portaudio"

if test "$_portaudio" = yes ; then
  def_portaudio='#define HAVE_PORTAUDIO 1'
  aomodules="portaudio $aomodules"
else
  def_portaudio='#define HAVE_PORTAUDIO 0'
  noaomodules="portaudio $noaomodules"
fi


echocheck "JACK"
if test "$_jack" = auto ; then
  _jack=no
  if pkg_config_add jack ; then
      _jack=yes
  fi
fi

if test "$_jack" = yes ; then
  def_jack='#define HAVE_JACK 1'
  aomodules="jack $aomodules"
else
  noaomodules="jack $noaomodules"
fi
echores "$_jack"


echocheck "OpenAL"
if test "$_openal" = auto ; then
  _openal=no
  if pkg_config_add 'openal >= 1.13' ; then
      _openal=yes
  fi
fi
echores "$_openal"

if test "$_openal" = yes ; then
  def_openal='#define HAVE_OPENAL 1'
  aomodules="openal $aomodules"
else
  def_openal='#define HAVE_OPENAL 0'
  noaomodules="openal $noaomodules"
fi


echocheck "ALSA audio"
if test "$_alsa" = auto ; then
    _alsa=no
    if pkg_config_add "alsa >= 1.0.9" ; then
        _alsa=yes
    fi
fi
def_alsa='#define HAVE_ALSA 0'
if test "$_alsa" = yes ; then
    aomodules="alsa $aomodules"
    def_alsa='#define HAVE_ALSA 1'
else
    noaomodules="alsa $noaomodules"
fi
echores "$_alsa"


if darwin; then
echocheck "CoreAudio"
if test "$_coreaudio" = auto ; then
  cat > $TMPC <<EOF
#include <CoreAudio/CoreAudio.h>
#include <AudioToolbox/AudioToolbox.h>
#include <AudioUnit/AudioUnit.h>
int main(void) { return 0; }
EOF
  _coreaudio=no
  cc_check -framework CoreAudio -framework AudioUnit -framework AudioToolbox && _coreaudio=yes
fi
if test "$_coreaudio" = yes ; then
  libs_mplayer="$libs_mplayer -framework CoreAudio -framework AudioUnit -framework AudioToolbox"
  def_coreaudio='#define HAVE_COREAUDIO 1'
  aomodules="coreaudio $aomodules"
else
  def_coreaudio='#define HAVE_COREAUDIO 0'
  noaomodules="coreaudio $noaomodules"
fi
echores $_coreaudio
fi #if darwin


# set default CD/DVD devices
if win32 ; then
  default_cdrom_device="D:"
elif darwin ; then
  default_cdrom_device="/dev/disk1"
elif dragonfly ; then
  default_cdrom_device="/dev/cd0"
elif freebsd ; then
  default_cdrom_device="/dev/cd0"
elif openbsd ; then
  default_cdrom_device="/dev/rcd0c"
else
  default_cdrom_device="/dev/cdrom"
fi

if win32 || dragonfly || freebsd || openbsd ; then
  default_dvd_device=$default_cdrom_device
elif darwin ; then
  default_dvd_device="/dev/rdiskN"
else
  default_dvd_device="/dev/dvd"
fi


echocheck "VCD support"
if test "$_vcd" = auto; then
  _vcd=no
  if linux || freebsd || netbsd || openbsd || dragonfly || darwin ; then
    _vcd=yes
  elif mingw32; then
  header_check_broken windows.h ntddcdrm.h && _vcd=yes
  fi
fi
if test "$_vcd" = yes; then
  inputmodules="vcd $inputmodules"
  def_vcd='#define HAVE_VCD 1'
else
  def_vcd='#define HAVE_VCD 0'
  noinputmodules="vcd $noinputmodules"
  res_comment="not supported on this OS"
fi
echores "$_vcd"



echocheck "Blu-ray support"
if test "$_bluray" = auto ; then
  _bluray=no
  pkg_config_add 'libbluray >= 0.2.1' && _bluray=yes
fi
if test "$_bluray" = yes ; then
  def_bluray='#define HAVE_LIBBLURAY 1'
  inputmodules="bluray $inputmodules"
else
  def_bluray='#define HAVE_LIBBLURAY 0'
  noinputmodules="bluray $noinputmodules"
fi
echores "$_bluray"


echocheck "dvdread"
if test "$_dvdread" = auto ; then
  _dvdread=no
  pkg_config_add 'dvdread >= 4.1.0' && _dvdread=yes
fi
if test "$_dvdread" = yes ; then
  def_dvdread='#define HAVE_DVDREAD 1'
  inputmodules="dvdread $inputmodules"
else
  def_dvdread='#define HAVE_DVDREAD 0'
  noinputmodules="dvdread $noinputmodules"
fi
echores "$_dvdread"


echocheck "libcdio"
if test "$_libcdio" = auto ; then
    _libcdio=no
    if pkg_config_add 'libcdio_paranoia' ; then
        _libcdio=yes
    fi
fi
if test "$_libcdio" = yes ; then
    _cdda='yes'
    def_cdda='#define HAVE_CDDA 1'
    inputmodules="cdda $inputmodules"
else
    _libcdio=no
    _cdda='no'
    def_cdda='#define HAVE_CDDA 0'
    noinputmodules="cdda $noinputmodules"
fi
echores "$_libcdio"


echocheck "SSA/ASS support"
if test "$_ass" = auto ; then
    if pkg_config_add libass ; then
        _ass=yes
        def_ass='#define HAVE_LIBASS 1'
    else
        die "Unable to find development files for libass. Aborting. If you really mean to compile without libass support use --disable-libass."
    fi
else
    def_ass='#define HAVE_LIBASS 0'
fi
echores "$_ass"


echocheck "libass OSD support"
_dummy_osd=yes
if test "$_libass_osd" = auto ; then
    _libass_osd=no
    if test "$_ass" = yes ; then
        _libass_osd=yes
        _dummy_osd=no
    fi
fi
echores "$_libass_osd"


echocheck "ENCA"
if test "$_enca" = auto ; then
    _enca=no
    statement_check enca.h 'enca_get_languages(NULL)' -lenca $_ld_lm && _enca=yes
fi
    if test "$_enca" = yes ; then
        def_enca='#define HAVE_ENCA 1'
        libs_mplayer="$libs_mplayer -lenca"
    else
        def_enca='#define HAVE_ENCA 0'
    fi
echores "$_enca"


echocheck "zlib"
_zlib=no
statement_check zlib.h 'inflate(0, Z_NO_FLUSH)' -lz && _zlib=yes
if test "$_zlib" = yes ; then
  def_zlib='#define HAVE_ZLIB 1'
  libs_mplayer="$libs_mplayer -lz"
else
  die "Unable to find development files for zlib."
fi
echores "$_zlib"


# Any version of libmpg123 that knows MPG123_RESYNC_LIMIT shall be fine.
# That is, 1.2.0 onwards. Recommened is 1.14 onwards, though.
echocheck "mpg123 support"
def_mpg123='#define HAVE_MPG123 0'
if test "$_mpg123" = auto; then
  _mpg123=no
  pkg_config_add 'libmpg123 >= 1.2.0' && _mpg123=yes
fi
if test "$_mpg123" = yes ; then
  def_mpg123='#define HAVE_MPG123 1'
  codecmodules="mpg123 $codecmodules"
else
  nocodecmodules="mpg123 $nocodecmodules"
fi
echores "$_mpg123"


echocheck "LADSPA plugin support"
if test "$_ladspa" = auto ; then
  _ladspa=no
  if test "$_dl" = yes ; then
    statement_check ladspa.h 'LADSPA_Descriptor ld = {0}' && _ladspa=yes
  fi
fi
if test "$_ladspa" = yes; then
  def_ladspa="#define HAVE_LADSPA 1"
else
  def_ladspa="#define HAVE_LADSPA 0"
fi
echores "$_ladspa"


echocheck "libbs2b audio filter support"
if test "$_libbs2b" = auto ; then
    _libbs2b=no
    if pkg_config_add libbs2b ; then
        _libbs2b=yes
    fi
fi
def_libbs2b="#define HAVE_LIBBS2B 0"
test "$_libbs2b" = yes && def_libbs2b="#define HAVE_LIBBS2B 1"
echores "$_libbs2b"


echocheck "LCMS2 support"
if test "$_lcms2" = auto ; then
    _lcms2=no
    if pkg_config_add lcms2 ; then
        _lcms2=yes
    fi
fi
if test "$_lcms2" = yes; then
    def_lcms2="#define HAVE_LCMS2 1"
else
    def_lcms2="#define HAVE_LCMS2 0"
fi
echores "$_lcms2"


all_libav_libs="libavutil > 51.73.0:libavcodec > 54.34.0:libavformat > 54.19.0:libswscale >= 2.0.0"
echocheck "Libav ($all_libav_libs)"
if test "$ffmpeg" = auto ; then
  IFS=":"   # shell should not be used for programming
  if ! pkg_config_add $all_libav_libs ; then
    die "Unable to find development files for some of the required Libav libraries above. Aborting."
  fi
fi
echores "yes"


_resampler=no
_avresample=no
_avresample_has_set_channel_mapping=no


def_libswresample='#define HAVE_LIBSWRESAMPLE 0'
def_libavresample='#define HAVE_LIBAVRESAMPLE 0'

echocheck "libavresample >= 1.0.0"
if test "$_disable_avresample" = no ; then
  if pkg_config_add "libavresample >= 1.0.0" ; then
    _resampler=yes
    _avresample=yes
    def_libavresample='#define HAVE_LIBAVRESAMPLE 1'
  fi
fi
echores "$_resampler"

if test "$_avresample" = yes ; then
  echocheck "libavresample avresample_set_channel_mapping() API"
  statement_check libavresample/avresample.h 'avresample_set_channel_mapping(NULL, NULL)' && _avresample_has_set_channel_mapping=yes
  echores "$_avresample_has_set_channel_mapping"
fi


if test "$_resampler" = no ; then
  echocheck "libswresample >= 0.17.102"
  if pkg_config_add "libswresample >= 0.17.102" ; then
    _resampler=yes
    def_libswresample='#define HAVE_LIBSWRESAMPLE 1'
  fi
  echores "$_resampler"
fi


if test "$_resampler" = no ; then
  die "No resampler found. Install libavresample or libswresample (FFmpeg)."
fi

if test "$_avresample_has_set_channel_mapping" = yes ; then
  def_avresample_has_set_channel_mapping='#define HAVE_AVRESAMPLE_SET_CHANNEL_MAPPING 1'
else
  def_avresample_has_set_channel_mapping='#define HAVE_AVRESAMPLE_SET_CHANNEL_MAPPING 0'
fi


echocheck "libavcodec new vdpau API"
_avcodec_new_vdpau_api=no
statement_check libavutil/pixfmt.h 'int x = AV_PIX_FMT_VDPAU' && _avcodec_new_vdpau_api=yes
if test "$_avcodec_new_vdpau_api" = yes ; then
  def_avcodec_new_vdpau_api='#define HAVE_AVCODEC_NEW_VDPAU_API 1'
else
  def_avcodec_new_vdpau_api='#define HAVE_AVCODEC_NEW_VDPAU_API 0'
fi
echores "$_avcodec_new_vdpau_api"

_vdpau_dec=no
_vdpau_dec_old=no
if test "$_vdpau" = yes ; then
  if test "$_avcodec_new_vdpau_api" = yes ; then
    _vdpau_dec=yes
    def_vdpau_dec='#define HAVE_VDPAU_HWACCEL 1'
    def_vdpau_dec_old='#define HAVE_VDPAU_DECODER 0'
  else
    _vdpau_dec_old=yes
    def_vdpau_dec='#define HAVE_VDPAU_HWACCEL 0'
    def_vdpau_dec_old='#define HAVE_VDPAU_DECODER 1'
  fi
else
  def_vdpau_dec='#define HAVE_VDPAU_HWACCEL 0'
  def_vdpau_dec_old='#define HAVE_VDPAU_DECODER 0'
fi


echocheck "libavcodec avcodec_enum_to_chroma_pos API"
_avcodec_has_chroma_pos_api=no
statement_check libavcodec/avcodec.h 'int x, y; avcodec_enum_to_chroma_pos(&x, &y, AVCHROMA_LOC_UNSPECIFIED)' && _avcodec_has_chroma_pos_api=yes
if test "$_avcodec_has_chroma_pos_api" = yes ; then
  def_avcodec_has_chroma_pos_api='#define HAVE_AVCODEC_CHROMA_POS_API 1'
else
  def_avcodec_has_chroma_pos_api='#define HAVE_AVCODEC_CHROMA_POS_API 0'
fi
echores "$_avcodec_has_chroma_pos_api"


echocheck "libavutil QP API"
_avutil_has_qp_api=no
statement_check libavutil/frame.h 'av_frame_get_qp_table(NULL, NULL, NULL)' && _avutil_has_qp_api=yes
if test "$_avutil_has_qp_api" = yes ; then
  def_avutil_has_qp_api='#define HAVE_AVUTIL_QP_API 1'
else
  def_avutil_has_qp_api='#define HAVE_AVUTIL_QP_API 0'
fi
echores "$_avutil_has_qp_api"


echocheck "libavutil ref-counting API"
_avutil_has_refcounting=no
statement_check libavutil/frame.h 'av_frame_unref(NULL)' && _avutil_has_refcounting=yes
if test "$_avutil_has_refcounting" = yes ; then
  def_avutil_has_refcounting='#define HAVE_AVUTIL_REFCOUNTING 1'
else
  def_avutil_has_refcounting='#define HAVE_AVUTIL_REFCOUNTING 0'
fi
echores "$_avutil_has_refcounting"


# libavfilter as it can be used by vf_lavfi is 3.45.101 in FFmpeg, and
# 3.5.0 in Libav. Completely useless version numbers.
echocheck "libavfilter"
if test "$libavfilter" = auto ; then
    libavfilter=no

    cat > $TMPC <<EOF
#include <libavfilter/avfilter.h>
void vf_next_query_format() {}
int main(void) {
    avfilter_register_all();
    vf_next_query_format();
    return 0;
}
EOF
    if cc_check `$_pkg_config libavfilter --cflags --libs` && pkg_config_add "libavfilter" ; then
        libavfilter=yes
    else
        res_comment="not found or broken"
    fi
fi
if test "$libavfilter" = yes ; then
    def_libavfilter='#define HAVE_LIBAVFILTER 1'
else
    def_libavfilter='#define HAVE_LIBAVFILTER 0'
fi
echores "$libavfilter"


echocheck "using libavfilter through vf_lavfi"
if test "$vf_lavfi" = auto ; then
    vf_lavfi=no
    if test "$libavfilter" = yes ; then
        if test "$_avutil_has_refcounting" = no ; then
            res_comment="libavutil too old"
        else
            vf_lavfi=yes
        fi
    fi
fi
if test "$vf_lavfi" = yes ; then
    def_vf_lavfi='#define HAVE_VF_LAVFI 1'
else
    def_vf_lavfi='#define HAVE_VF_LAVFI 0'
fi
echores "$vf_lavfi"


echocheck "libavutil av_opt_set_int_list() API"
_avutil_has_opt_set_int_list=no
statement_check libavutil/opt.h 'av_opt_set_int_list(0,0,(int*)0,0,0)' && _avutil_has_opt_set_int_list=yes
echores "$_avutil_has_opt_set_int_list"


echocheck "using libavfilter through af_lavfi"
if test "$af_lavfi" = auto ; then
    af_lavfi=no
    if test "$libavfilter" = yes ; then
        if test "$_avutil_has_opt_set_int_list" = no ; then
            res_comment="libavutil too old"
        else
            af_lavfi=yes
        fi
    fi
fi
if test "$af_lavfi" = yes ; then
    def_af_lavfi='#define HAVE_AF_LAVFI 1'
else
    def_af_lavfi='#define HAVE_AF_LAVFI 0'
fi
echores "$af_lavfi"


echocheck "libavdevice >= 54.0.0"
if test "$libavdevice" = auto ; then
    libavdevice=no
    # Usually, libavdevice depends on libavfilter
    if test "$libavfilter" = yes && pkg_config_add "libavdevice >= 54.0.0" ; then
        libavdevice=yes
    fi
fi
if test "$libavdevice" = yes ; then
    def_libavdevice='#define HAVE_LIBAVDEVICE 1'
else
    def_libavdevice='#define HAVE_LIBAVDEVICE 0'
fi
echores "$libavdevice"


echocheck "libpostproc >= 52.0.0"
if test "$libpostproc" = auto ; then
    libpostproc=no
    if pkg_config_add "libpostproc >= 52.0.0" ; then
        libpostproc=yes
    fi
fi
if test "$libpostproc" = yes ; then
    def_libpostproc='#define HAVE_LIBPOSTPROC 1'
else
    def_libpostproc='#define HAVE_LIBPOSTPROC 0'
fi
echores "$libpostproc"

if darwin ; then

echocheck "VDA"
if test "$_vda" = auto ; then
 _vda=no
 if test "$_avutil_has_refcounting" = "yes" ; then
   header_check VideoDecodeAcceleration/VDADecoder.h &&
   statement_check libavcodec/vda.h 'ff_vda_create_decoder(NULL, NULL, NULL)' &&
   _vda=yes
 else
   res_comment="libavutil too old"
 fi
fi
if test "$_vda" = yes ; then
  def_vda='#define HAVE_VDA_HWACCEL 1'
  libs_mplayer="$libs_mplayer -framework VideoDecodeAcceleration -framework QuartzCore -framework IOSurface"
else
  def_vda='#define HAVE_VDA_HWACCEL 0'
fi
echores "$_vda"

echocheck "VDA libavcodec refcounting"
_vda_refcounting=no
if test "$_vda" = yes ; then
  statement_check libavcodec/vda.h 'struct vda_context a = (struct vda_context) { .use_ref_buffer = 1 }' &&
    _vda_refcounting=yes
fi
if test "$_vda_refcounting" = "yes" ; then
  def_vda_refcounting='#define HAVE_VDA_LIBAVCODEC_REFCOUNTING 1'
else
  def_vda_refcounting='#define HAVE_VDA_LIBAVCODEC_REFCOUNTING 0'
fi
echores "$_vda_refcounting"

else
  def_vda='#define HAVE_VDA_HWACCEL 0'
  def_vda_refcounting='#define HAVE_VDA_LIBAVCODEC_REFCOUNTING 0'
fi


echocheck "TV interface"
if test "$_tv" = yes ; then
  def_tv='#define HAVE_TV 1'
  inputmodules="tv $inputmodules"
else
  noinputmodules="tv $noinputmodules"
  def_tv='#define HAVE_TV 0'
fi
echores "$_tv"


echocheck "Video 4 Linux 2 TV interface"
if test "$_tv_v4l2" = auto ; then
  _tv_v4l2=no
  if test "$_tv" = yes && linux ; then
    header_check_broken sys/time.h linux/videodev2.h && _tv_v4l2=yes
  elif test "$_tv" = yes && test "$sys_videoio_h" = "yes" ; then
    _tv_v4l2=yes
  fi
fi
if test "$_tv_v4l2" = yes ; then
  _audio_input=yes
  def_tv_v4l2='#define HAVE_TV_V4L2 1'
  inputmodules="tv-v4l2 $inputmodules"
else
  noinputmodules="tv-v4l2 $noinputmodules"
  def_tv_v4l2='#define HAVE_TV_V4L2 0'
fi
echores "$_tv_v4l2"


echocheck "Radio interface"
if test "$_radio" = yes ; then
  def_radio='#define HAVE_RADIO 1'
  inputmodules="radio $inputmodules"
  if test "$_alsa" != yes -a "$_ossaudio" != yes ; then
    _radio_capture=no
  fi
  if test "$_radio_capture" = yes ; then
    _audio_input=yes
    def_radio_capture="#define HAVE_RADIO_CAPTURE 1"
  else
    def_radio_capture="#define HAVE_RADIO_CAPTURE 0"
  fi
else
  noinputmodules="radio $noinputmodules"
  def_radio='#define HAVE_RADIO 0'
  def_radio_capture="#define HAVE_RADIO_CAPTURE 0"
  _radio_capture=no
fi
echores "$_radio"
echocheck "Capture for Radio interface"
echores "$_radio_capture"

echocheck "Video 4 Linux 2 Radio interface"
if test "$_radio_v4l2" = auto ; then
  _radio_v4l2=no
  if test "$_radio" = yes && linux ; then
    header_check linux/videodev2.h && _radio_v4l2=yes
  fi
fi
if test "$_radio_v4l2" = yes ; then
  def_radio_v4l2='#define HAVE_RADIO_V4L2 1'
else
  def_radio_v4l2='#define HAVE_RADIO_V4L2 0'
fi
echores "$_radio_v4l2"


if test "$_radio_v4l2" = no && test "$_radio" = yes ; then
    die "Radio driver requires V4L2!"
fi

echocheck "Video 4 Linux 2 MPEG PVR interface"
if test "$_pvr" = auto ; then
 _pvr=no
 if test "$_tv_v4l2" = yes && linux ; then
  cat > $TMPC <<EOF
#include <sys/time.h>
#include <linux/videodev2.h>
int main(void) { struct v4l2_ext_controls ext; return ext.controls->value; }
EOF
  cc_check && _pvr=yes
 fi
fi
if test "$_pvr" = yes ; then
  def_pvr='#define HAVE_PVR 1'
  inputmodules="pvr $inputmodules"
else
  noinputmodules="pvr $noinputmodules"
  def_pvr='#define HAVE_PVR 0'
fi
echores "$_pvr"


# Note: Lua has no official .pc file, so there are different OS-specific ones.
# Also, we support luajit, which is compatible to 5.1.
# The situation is further complicated by distros supporting multiple Lua
# versions, without ensuring libraries linking to conflicting Lua libs don't
# cause issues. This is a real problem with libquvi.

cat > $TMPC << EOF
#include <stdlib.h>
#include <lua.h>
#include <lualib.h>
#include <lauxlib.h>
EOF
# abuse $TMPH file as second temp file
cat > $TMPH << EOF
void test_lua(void) {
    lua_State *L = luaL_newstate();
    lua_pushstring(L, "test");
    lua_setglobal(L, "test");
}
void test_other(void) {
EOF

# test all other Lua using packages (hack that gives us time)
if test "$_libquvi4" = yes ; then

echo "#include <quvi/quvi.h>" >> $TMPC
cat >> $TMPH << EOF
    quvi_t q;
    if (quvi_init(&q) == QUVI_OK)
        quvi_supported(q, "http://nope");
EOF

fi

if test "$_libquvi9" = yes ; then

echo "#include <quvi.h>" >> $TMPC
cat >> $TMPH << EOF
    quvi_t q = quvi_new();
    if (quvi_ok(q))
        quvi_supports(q, "http://nope", QUVI_SUPPORTS_MODE_OFFLINE, QUVI_SUPPORTS_TYPE_MEDIA);
EOF

fi

cat >> $TMPH << EOF
}
int main(void) {
    test_lua();
    test_other();
    return 0;
}
EOF

cat $TMPH >> $TMPC

test_lua() {
    # changed by pkg_config_add
    old_extra_cflags="$extra_cflags"
    old_libs_mplayer="$libs_mplayer"
    echocheck "Lua $2 ($1)"
    if test "$lua" = yes ; then
        echores "no"
        return 1
    fi
    if test "x$lua_pkg" != "x" && test "$lua_pkg" != "$1" ; then
        echores "no"
        return 1
    fi
    if pkg_config_add "$2" ; then
        if test $_cross_compile = no ; then
            if cc_check && tmp_run ; then
                echo > /dev/null # idiot NOP
            else
                extra_cflags="$old_extra_cflags"
                libs_mplayer="$old_libs_mplayer"
                echores "no - does not run"
                return 1
            fi
        fi
        lua=yes
    fi
    echores "$lua"
    test "$lua" = yes
    return $?
}

if test "$lua" = auto ; then

lua=no
test_lua 51 "lua >= 5.1.0 lua < 5.2.0"
test_lua 51deb "lua5.1 >= 5.1.0" # debian
test_lua luajit "luajit >= 2.0.0"
# assume all our dependencies (libquvi in particular) link with 5.1
test_lua 52 "lua >= 5.2.0"
test_lua 52deb "lua5.2 >= 5.2.0" # debian

fi

if test "$lua" = yes ; then
    def_lua='#define HAVE_LUA 1'
else
    def_lua='#define HAVE_LUA 0'
fi

echocheck "encoding"
if test "$_encoding" = yes ; then
    def_encoding="#define HAVE_ENCODING 1"
else
    def_encoding="#define HAVE_ENCODING 0"
fi
echores "$_encoding"


# needs dlopen on unix, uses winapi on windows
_dlopen="$_dl"
if win32 ; then
  _dlopen=yes
fi

if test "$_dlopen" = yes ; then
  def_dlopen='#define HAVE_DLOPEN 1'
else
  def_dlopen='#define HAVE_DLOPEN 0'
fi

#############################################################################

echocheck "compiler support for noexecstack"
if cflag_check -Wl,-z,noexecstack ; then
  extra_ldflags="-Wl,-z,noexecstack $extra_ldflags"
  echores "yes"
else
  echores "no"
fi

echocheck "linker support for --nxcompat --no-seh --dynamicbase"
if cflag_check "-Wl,--nxcompat -Wl,--no-seh -Wl,--dynamicbase" ; then
  extra_ldflags="-Wl,--nxcompat -Wl,--no-seh -Wl,--dynamicbase $extra_ldflags"
  echores "yes"
else
  echores "no"
fi


extra_ldflags="$extra_ldflags $_ld_pthread"
libs_mplayer="$libs_mplayer $_ld_dl"
(netbsd || openbsd) && x86_32 && libs_mplayer="$libs_mplayer -li386"


echocheck "joystick"
def_joystick='#define HAVE_JOYSTICK 0'
if test "$_joystick" = yes ; then
  if linux || freebsd ; then
    # TODO add some check
    def_joystick='#define HAVE_JOYSTICK 1'
  else
    _joystick="no"
    res_comment="unsupported under $system_name"
  fi
fi
echores "$_joystick"

echocheck "lirc"
if test "$_lirc" = auto ; then
  _lirc=no
  header_check lirc/lirc_client.h -llirc_client && _lirc=yes
fi
if test "$_lirc" = yes ; then
  def_lirc='#define HAVE_LIRC 1'
  libs_mplayer="$libs_mplayer -llirc_client"
else
  def_lirc='#define HAVE_LIRC 0'
fi
echores "$_lirc"

echocheck "lircc"
if test "$_lircc" = auto ; then
  _lircc=no
  header_check lirc/lircc.h -llircc && _lircc=yes
fi
if test "$_lircc" = yes ; then
  def_lircc='#define HAVE_LIRCC 1'
  libs_mplayer="$libs_mplayer -llircc"
else
  def_lircc='#define HAVE_LIRCC 0'
fi
echores "$_lircc"

#############################################################################

if mingw32 ; then
  # add this last, so that --libs from pkg-config can't override it
  end_ldflags="$end_ldflags -mconsole"
fi

CFLAGS="$CFLAGS -D_LARGEFILE_SOURCE -D_FILE_OFFSET_BITS=64 -D_LARGEFILE64_SOURCE"

CXXFLAGS=" $CFLAGS -D__STDC_CONSTANT_MACROS -D__STDC_FORMAT_MACROS -D__STDC_LIMIT_MACROS"

# DO NOT ADD ANY TESTS THAT USE LINKER FLAGS HERE (like cc_check).


#############################################################################
echo "Creating config.mak"
cat > config.mak << EOF
# -------- Generated by configure -----------

# Ensure that locale settings do not interfere with shell commands.
export LC_ALL = C

CONFIGURATION = $configuration

prefix  = \$(DESTDIR)$_prefix
BINDIR  = \$(DESTDIR)$_bindir
MANDIR  = \$(DESTDIR)$_mandir
DOCDIR  = \$(DESTDIR)$_docdir
CONFDIR = \$(DESTDIR)$_confdir

CC      = $_cc
CXX     = $_cc
INSTALL = $_install
WINDRES = $_windres

CFLAGS   = $WARNFLAGS $ERRORFLAGS $WARN_CFLAGS $CFLAGS $extra_cflags
CXXFLAGS = $WARNFLAGS $ERRORFLAGS $CXXFLAGS $extra_cflags $extra_cxxflags
DEPFLAGS = $DEPFLAGS

EXTRALIBS = $extra_ldflags $_ld_static $_ld_lm $extra_libs $libs_mplayer $end_ldflags

GETCH = $_getch
TIMER = $_timer
RST2MAN = $_rst2man
BUILD_MAN = $_build_man
RST2LATEX = $_rst2latex
BUILD_PDF = $_build_pdf

EXESUF      = $_exesuf
EXESUFS_ALL = .exe

NEED_GLOB         = $need_glob

# features
ALSA = $_alsa
AUDIO_INPUT = $_audio_input
CACA = $_caca
CDDA = $_cdda
COCOA = $_cocoa
COREAUDIO = $_coreaudio
COREVIDEO = $_corevideo
DIRECT3D = $_direct3d
DL = $_dl
DLOPEN = $_dlopen
SDL = $_sdl
SDL2 = $_sdl2
DSOUND = $_dsound
WASAPI = $_wasapi
DVBIN = $_dvbin
DVDREAD = $_dvdread
GL = $_gl
GL_COCOA = $_gl_cocoa
GL_WIN32 = $_gl_win32
GL_X11 = $_gl_x11
GL_WAYLAND = $_gl_wayland
HAVE_POSIX_SELECT = $_posix_select
HAVE_SYS_MMAN_H = $_mman
HAVE_AVUTIL_REFCOUNTING = $_avutil_has_refcounting
JACK = $_jack
JOYSTICK = $_joystick
JPEG = $_jpeg
LADSPA = $_ladspa
LIBASS = $_ass
LIBASS_OSD = $_libass_osd
DUMMY_OSD = $_dummy_osd
LIBBLURAY = $_bluray
LIBBS2B = $_libbs2b
LCMS2 = $_lcms2
LUA = $lua
LIBPOSTPROC = $libpostproc
LIBAVDEVICE = $libavdevice
LIBAVFILTER = $libavfilter
VF_LAVFI = $vf_lavfi
AF_LAVFI = $af_lavfi
LIBSMBCLIENT = $_smb
LIBQUVI = $_libquvi4
LIBQUVI9 = $_libquvi9
LIBGUESS = $_libguess
LIRC = $_lirc
MNG = $_mng
MPG123 = $_mpg123
OPENAL = $_openal
OSS = $_ossaudio
PE_EXECUTABLE = $_pe_executable
PRIORITY = $_priority
PULSE = $_pulse
PORTAUDIO = $_portaudio
PVR = $_pvr
RADIO=$_radio
RADIO_CAPTURE=$_radio_capture
RSOUND = $_rsound
SNDIO = $_sndio
STREAM_CACHE = $_stream_cache
TV = $_tv
TV_V4L2 = $_tv_v4l2
VCD = $_vcd
VDPAU = $_vdpau
VDPAU_DEC = $_vdpau_dec
VDPAU_DEC_OLD = $_vdpau_dec_old
VDA = $_vda
VDA_REFCOUNTING = $_vda_refcounting
VAAPI = $_vaapi
VAAPI_VPP = $_vaapi_vpp
VAAPI_GLX = $_vaapi_glx
WIN32 = $_win32
X11 = $_x11
WAYLAND = $_wayland
XV = $_xv

# FFmpeg
ENCODING = $_encoding

CONFIG_VDPAU    = $_vdpau
CONFIG_VDA      = $_vda
CONFIG_VAAPI    = $_vaapi
CONFIG_ZLIB     = $_zlib

HAVE_PTHREADS   = $_pthreads
HAVE_SHM        = $_shm

EOF

#############################################################################

echo "Creating config.h"
cat > $TMPH << EOF
/*----------------------------------------------------------------------------
** This file has been automatically generated by configure any changes in it
** will be lost when you run configure again.
** Instead of modifying definitions here, use the --enable/--disable options
** of the configure script! See ./configure --help for details.
*---------------------------------------------------------------------------*/

#ifndef MPLAYER_CONFIG_H
#define MPLAYER_CONFIG_H

#define CONFIGURATION "$configuration"

#define MPLAYER_CONFDIR "$_confdir"


/* system headers */
$def_mman_h
$def_mman_has_map_failed
$def_soundcard_h
$def_sys_soundcard_h
$def_sys_sysinfo_h
$def_sys_videoio_h
$def_termios_h
$def_termios_sys_h
$def_winsock2_h


/* system functions */
$def_glob
$def_nanosleep
$def_posix_select
$def_select
$def_setmode
$def_shm
$def_terminfo
$def_termcap
$def_termios


/* system-specific features */
$def_dl
$def_dos_paths
$def_iconv
$def_priority


/* configurable options */
$def_stream_cache


/* CPU stuff */
$def_ebx_available

$def_arch_x86
$def_arch_x86_32
$def_arch_x86_64

#define HAVE_MMX ARCH_X86
#define HAVE_MMX2 ARCH_X86
#define HAVE_SSE ARCH_X86
#define HAVE_SSE2 ARCH_X86
#define HAVE_SSSE3 ARCH_X86

/* Blu-ray/DVD/VCD/CD */
#define DEFAULT_CDROM_DEVICE "$default_cdrom_device"
#define DEFAULT_DVD_DEVICE   "$default_dvd_device"
$def_bluray
$def_cdda
$def_dvdread
$def_vcd


/* codec libraries */
$def_mpg123
$def_zlib

$def_avutil_has_refcounting
$def_avutil_has_qp_api
$def_avcodec_new_vdpau_api
$def_avcodec_has_chroma_pos_api
$def_libpostproc
$def_libavdevice
$def_libavfilter
$def_vf_lavfi
$def_af_lavfi

$def_dlopen

/* Audio output drivers */
$def_alsa
$def_coreaudio
$def_jack
$def_openal
$def_openal_h
$def_ossaudio
$def_ossaudio_devdsp
$def_ossaudio_devmixer
$def_pulse
$def_portaudio
$def_rsound
$def_sndio

$def_ladspa
$def_libbs2b


/* input */
$def_joystick
$def_lirc
$def_lircc
$def_pvr
$def_radio
$def_radio_capture
$def_radio_v4l2
$def_tv
$def_tv_v4l2


/* font stuff */
$def_ass
$def_enca

/* networking */
$def_smb
$def_libquvi4
$def_libquvi9
$def_libguess

$def_lcms2
$def_lua


/* libvo options */
$def_caca
$def_corevideo
$def_cocoa
$def_direct3d
$def_sdl
$def_sdl2
$def_dsound
$def_wasapi
$def_dvb
$def_dvbin
$def_gl
$def_gl_cocoa
$def_gl_win32
$def_gl_x11
$def_gl_wayland
$def_jpeg
$def_mng
$def_v4l2
$def_vdpau
$def_vdpau_dec
$def_vdpau_dec_old
$def_vda
$def_vda_refcounting
$def_vaapi
$def_vaapi_vpp
<<<<<<< HEAD
$def_vaapi_hwaccel
=======
$def_vaapi_glx
>>>>>>> 25affdcc
$def_vm
$def_x11
$def_wayland
$def_xdpms
$def_xf86keysym
$def_xinerama
$def_xss
$def_xv


/* FFmpeg */
$def_encoding
$def_libavresample
$def_libswresample
$def_avresample_has_set_channel_mapping

$def_fast_64bit
$def_pthreads

#define HAVE_INLINE_ASM 1

/* Use these registers in x86 inline asm. No proper detection yet. */
#define HAVE_EBP_AVAILABLE 1

#endif /* MPLAYER_CONFIG_H */
EOF

# Do not overwrite an unchanged config.h to avoid superfluous rebuilds.
cmp -s "$TMPH" config.h || mv -f "$TMPH" config.h

#############################################################################

cat << EOF

Config files successfully generated by ./configure $configuration !

  Install prefix: $_prefix
  Config direct.: $_confdir

  Enabled optional drivers:
    Input: $inputmodules
    Codecs: libavcodecs $codecmodules
    Audio output: $aomodules
    Video output: $vomodules

  Disabled optional drivers:
    Input: $noinputmodules
    Codecs: $nocodecmodules
    Audio output: $noaomodules
    Video output: $novomodules

'config.h' and 'config.mak' contain your configuration options.
Note: If you alter theses files (for instance CFLAGS) mpv may no longer
      compile *** DO NOT REPORT BUGS if you tweak these files ***

'make' will now compile mpv and 'make install' will install it.
Note: On non-Linux systems you might need to use 'gmake' instead of 'make'.

EOF


cat <<EOF
Check $TMPLOG if you wonder why an autodetection failed (make sure
development headers/packages are installed).

NOTE: The --enable-* parameters unconditionally force options on, completely
skipping autodetection. This behavior is unlike what you may be used to from
autoconf-based configure scripts that can decide to override you. This greater
level of control comes at a price. You may have to provide the correct compiler
and linker flags yourself.
If you used one of these options and experience a compilation or
linking failure, make sure you have passed the necessary compiler/linker flags
to configure.

EOF

if test "$warn_cflags" = yes; then
  cat <<EOF

mpv compilation will use the CPPFLAGS/CFLAGS/LDFLAGS set by you, but:

    *** ***  DO NOT REPORT BUGS IF IT DOES NOT COMPILE/WORK!  *** ***

It is strongly recommended to let mpv choose the correct CFLAGS!
To do so, execute 'CFLAGS= ./configure <options>'

EOF
fi

# Last move:
rm -rf "$mplayer_tmpdir"<|MERGE_RESOLUTION|>--- conflicted
+++ resolved
@@ -1862,13 +1862,9 @@
 
 echocheck "VAAPI"
 _vaapi_vpp=no
-<<<<<<< HEAD
 def_vaapi_vpp='#define HAVE_VAAPI_VPP 0'
-=======
-def_vaapi_vpp='#define CONFIG_VAAPI_VPP 0'
 _vaapi_glx=no
-def_vaapi_glx='#define CONFIG_VAAPI_GLX 0'
->>>>>>> 25affdcc
+def_vaapi_glx='#define HAVE_VAAPI_GLX 0'
 if test "$_vaapi" = auto && test "$_x11" = yes ; then
   _vaapi=no
   if test "$_dl" = yes ; then
@@ -1896,7 +1892,7 @@
   echocheck "VAAPI GLX"
   if pkg_config_add 'libva-glx >= 0.32.0' ; then
     _vaapi_glx=yes
-    def_vaapi_glx='#define CONFIG_VAAPI_GLX 1'
+    def_vaapi_glx='#define HAVE_VAAPI_GLX 1'
   fi
   echores "$_vaapi_glx"
 fi
@@ -3514,11 +3510,8 @@
 $def_vda_refcounting
 $def_vaapi
 $def_vaapi_vpp
-<<<<<<< HEAD
+$def_vaapi_glx
 $def_vaapi_hwaccel
-=======
-$def_vaapi_glx
->>>>>>> 25affdcc
 $def_vm
 $def_x11
 $def_wayland
